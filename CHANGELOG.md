# Shop plugin for glFusion - Changelog

<<<<<<< HEAD
## v1.3.0
  * Enable sales tax charges on shipping and handling.
  * Add invoicing via Paypal invoice API.
  * Link to customer in order report now filters report.
=======
## v1.2.1
Release 2020-03-02
  * Make sure `supplier_id` and `brand_id` fields are added.
>>>>>>> 914691bf

## v1.2.0
Release 2020-02-29
  * Add product image sorting.
  * Add static features/attributes.
  * Add Supplier Reference field to products and variants for ordering.
  * Product cloning includes Features, Categories, Variants and Images.
  * Allow a default variant to be set which will be shown first.
  * A subset of product images can be assigned to each variant.
  * New reorder report listing items at or below their reorder qty.
  * Allow plugins to use the catalog display by calling index.php with `category=pi_name`.
  * Restrict product sales by region.
  * Fixes to gateway return urls to remove url parameters.

## v1.1.2
Release 2020-02-15
  * Add missing phone field to address table for new installations.
  * Add missing discount code price to order item table for new installations.

## v1.1.1
Release 2020-01-27
  * Fix PDF creation.

## v1.1.0
Release 2020-01-22

  * Add sales tax calculation based on shipping address.
  * Add phone number field to addresses.
  * Add discount codes.
  * Allow products to be related to multiple categories.
  * Create product variants for specific option combinations.
  * Implement table to store saved supplier and brand information.
  * Implement bulk updates for some product fields.
  * Implement address validation for user-entered addresses.
  * Add Brand and Supplier information for products.
  * Add tables for regions, countries, states and allow sales restrictions.
  * Add specific gateway to handle free orders.

## v1.0.1
Release 2019-12-24

  * Fix UTF-8 key length issue for cache table

## v1.0.0
Release 2019-12-22

  * Install the Square SDK from composer
  * Use an OrderLineItem for tax with Square so it shows on the order form.
  * Allow products to set the `cancel_return` value in Buy Now buttons.
  * Move admin list functions into the respective classes.
  * Fix authorize.net setting paid status.
  * Fix shipping selection not correctly updating total on cart view.
  * Allow use of SKU as product ID in URLs.
  * Item options can now have SKU values.
  * Implement Option Groups to control option field ordering on product form.
  * Move catalog-related admin options under one menu to shorten the admin menu.
  * Product links from orders include selected options for logged-in users.
  * Add authorized group to shippers to limit usage to trusted members.
  * Add radio and checkbox-type product options.
  * No buy-now buttons for physical items that may require shipping.
  * Paypal data is not automatically migrated during installation.
  * Allow drag-and-drop uploads and rapiid AJAX deletion for images.
  * Enable Facebook catalog feeds. See https://developers.facebook.com/docs/marketing-api/catalog-feed-setup.
  * Add optional `brand` field for products to support catalog feeds.
  * Separate ProductImage class into Images\Product.
  * Pass query string to product detail view for highlighting.
  * Add `View Cart` button to shop header when cart has items.
  * Add shipping and tracking for orders.
  * Update PDF creation, require lgLib 1.0.9+
  * Replace Orders main menu option, add shipment listing.
  * Allow coupons to be voided by administrators.
  * Create packing lists for each shipment.
  * Add authorized group to payment gateways, for net terms.
  * Include a new FileUpload class for more consistent upload/download behavior.
  * Allow deletion of unused shippers.
  * Order and Packing List print icons now create PDF output.
  * Allow use of PNG and GIF product/category images as well as JPEG.
  * Add general comment input to orders.
  * Fix location of category links template for catalog listings.
  * Break up the shop address into component fields.
  * Implement package tracking API for UPS, FedEx, DHL and USPS.
  * Add configuration option to select the default administrative view.
  * Add default product type configuration option.
  * Just show raw IPN data array in reports to allow nested array formats.
  * Download all product files as attachments.
  * Key fields in gateways configurations are encrypted at rest.
  * Add `max_order_qty` field to products, use number input field to limit qty.
  * Refactor SQL queries to work with MySQL `strict mode`.

## v0.7.1
Release 2019-08-02

  * Add pending shipments by shipper report to ship items in batches.
  * New option to update multiple order statuses from certain reports.
  * Further secure the payment cancellation URL using a token.
  * Fix error creating new carts for anon buyers.
  * Log order numbers with IPN messages.
  * Don't log zero payment amounts to order log.
  * Fix setting closed status on download-only orders.
  * Add shipper option to ignore product per-item shipping.
  * Reset product rating if ratings are later disabled.
  * Incorporate sort option into product search form.
  * Fix setting enabled flag for plugin products.
  * Return to editing page when adding a product and the image uploads fail.
  * Fix showing previous item's image on order when next item has no image.
  * Clear sitemap cache when changing products or categories.
  * Add links to admin area and account page from the catalog list.
  * Make IPN URL override global to all gateways.
  * Fix `valid_to` date entry for shippers.
  * Fix empty shipping rates not being saved, e.g. free shipping.
  * Add stripe.com payment gateway.
  * Don't check cart email address when logging in

## v0.7.0
Release 2019-06-02

First beta version under the new Shop name.
These are the changes from version 0.6.1 of the Paypal plugin (https://github.com/leegarner-glfusion/paypal).

  * Allow the shop to be disabled except for administrators.
  * Properly merge anonymous user cart to user cart upon login.
  * Implement more friendly URLs.
  * Log all non-money payment messages, e.g. payment by gift card, to the order.
  * Update Authorize.Net IPN to handle Webhook (preferred) or Silent URL.
  * Save the last-selected gateway to pre-fill subsequent order forms.
  * Speed checkout by pre-filling default addresses
  * Remove masking of gift card numbers for display
  * Order Workflows and Statuses can no longer be re-ordered.
  * Add order, payment and pending shipment reports.
  * Enable language localization for order status notifications.
  * Move original product and category images under private/data.
  * Add service function for plugins to send gift cards.
  * Return no search results if shop is not publicly enabled.
  * Fix quantity discount price if items are added to the cart to meet the qty.
  * Indicate that unit prices in the cart include discounts, if applicable.
  * Allow items to be removed from cart by setting qty to zero.
  * Return to original page after editing a product.
  * Remove payment status from packing list.
  * Add option to purge all transactions, to purge test data before go-live.
  * Better interface to add and remove shipping rates.
  * Fix extracting IPN data from Paypal Buy-Now and Donate functions.
  * Add item thumbnail image to order.
  * Original price wasn't updated if attributes were selected for sale items.
  * Smarter shipping module with better packing.
  * Validate that products are still available prior to final checkout.
  * Allow special fields for products other than simple text input.
  * Put plugin and coupon products in their own namespace.
  * Strip HTML tags from special field data values.
  * Use a checkbox instead of link for deleting images from products.
  * Standardize logging, use glFusion 2.0-compatible log levels.
  * Add shipper name to printed order and packing list.
  * Enable add-to-cart button on catalog list page, enabled in V3 list.
  * Deprecate max image size, images are resized before display.
  * Enable batch printing of PDF orders and packing lists.
  * Add option to show categories on homepage instead of product list.
  * Remove `max_images` config, allow multiple images uploaded from product form.
  * Automatically close paid orders that have only downloadable items.
  * Enable product ratings for plugin products.<|MERGE_RESOLUTION|>--- conflicted
+++ resolved
@@ -1,15 +1,13 @@
 # Shop plugin for glFusion - Changelog
 
-<<<<<<< HEAD
 ## v1.3.0
   * Enable sales tax charges on shipping and handling.
   * Add invoicing via Paypal invoice API.
   * Link to customer in order report now filters report.
-=======
+
 ## v1.2.1
 Release 2020-03-02
   * Make sure `supplier_id` and `brand_id` fields are added.
->>>>>>> 914691bf
 
 ## v1.2.0
 Release 2020-02-29
