# Shop plugin for glFusion - Changelog

## v1.2.0
Release TBD

  * Add product image sorting.
  * Add static features/attributes.
  * Add Supplier Reference field to products and variants for ordering.
  * Product cloning includes Features, Categories, Variants and Images.
  * Allow a default variant to be set which will be shown first.
  * A subset of product images can be assigned to each variant.
  * New reorder report listing items at or below their reorder qty.
<<<<<<< HEAD
  * Allow plugins to use the catalog display by calling index.php with `category=pi_name`.
=======
  * Restrict product sales by region.
>>>>>>> 32408e7f

## v1.1.2
Release 2020-02-15
  * Add missing phone field to address table for new installations.
  * Add missing discount code price to order item table for new installations.

## v1.1.1
Release 2020-01-27
  * Fix PDF creation.

## v1.1.0
Release 2020-01-22

  * Add sales tax calculation based on shipping address.
  * Add phone number field to addresses.
  * Add discount codes.
  * Allow products to be related to multiple categories.
  * Create product variants for specific option combinations.
  * Implement table to store saved supplier and brand information.
  * Implement bulk updates for some product fields.
  * Implement address validation for user-entered addresses.
  * Add Brand and Supplier information for products.
  * Add tables for regions, countries, states and allow sales restrictions.
  * Add specific gateway to handle free orders.

## v1.0.1
Release 2019-12-24

  * Fix UTF-8 key length issue for cache table

## v1.0.0
Release 2019-12-22

  * Install the Square SDK from composer
  * Use an OrderLineItem for tax with Square so it shows on the order form.
  * Allow products to set the `cancel_return` value in Buy Now buttons.
  * Move admin list functions into the respective classes.
  * Fix authorize.net setting paid status.
  * Fix shipping selection not correctly updating total on cart view.
  * Allow use of SKU as product ID in URLs.
  * Item options can now have SKU values.
  * Implement Option Groups to control option field ordering on product form.
  * Move catalog-related admin options under one menu to shorten the admin menu.
  * Product links from orders include selected options for logged-in users.
  * Add authorized group to shippers to limit usage to trusted members.
  * Add radio and checkbox-type product options.
  * No buy-now buttons for physical items that may require shipping.
  * Paypal data is not automatically migrated during installation.
  * Allow drag-and-drop uploads and rapiid AJAX deletion for images.
  * Enable Facebook catalog feeds. See https://developers.facebook.com/docs/marketing-api/catalog-feed-setup.
  * Add optional `brand` field for products to support catalog feeds.
  * Separate ProductImage class into Images\Product.
  * Pass query string to product detail view for highlighting.
  * Add `View Cart` button to shop header when cart has items.
  * Add shipping and tracking for orders.
  * Update PDF creation, require lgLib 1.0.9+
  * Replace Orders main menu option, add shipment listing.
  * Allow coupons to be voided by administrators.
  * Create packing lists for each shipment.
  * Add authorized group to payment gateways, for net terms.
  * Include a new FileUpload class for more consistent upload/download behavior.
  * Allow deletion of unused shippers.
  * Order and Packing List print icons now create PDF output.
  * Allow use of PNG and GIF product/category images as well as JPEG.
  * Add general comment input to orders.
  * Fix location of category links template for catalog listings.
  * Break up the shop address into component fields.
  * Implement package tracking API for UPS, FedEx, DHL and USPS.
  * Add configuration option to select the default administrative view.
  * Add default product type configuration option.
  * Just show raw IPN data array in reports to allow nested array formats.
  * Download all product files as attachments.
  * Key fields in gateways configurations are encrypted at rest.
  * Add `max_order_qty` field to products, use number input field to limit qty.
  * Refactor SQL queries to work with MySQL `strict mode`.

## v0.7.1
Release 2019-08-02

  * Add pending shipments by shipper report to ship items in batches.
  * New option to update multiple order statuses from certain reports.
  * Further secure the payment cancellation URL using a token.
  * Fix error creating new carts for anon buyers.
  * Log order numbers with IPN messages.
  * Don't log zero payment amounts to order log.
  * Fix setting closed status on download-only orders.
  * Add shipper option to ignore product per-item shipping.
  * Reset product rating if ratings are later disabled.
  * Incorporate sort option into product search form.
  * Fix setting enabled flag for plugin products.
  * Return to editing page when adding a product and the image uploads fail.
  * Fix showing previous item's image on order when next item has no image.
  * Clear sitemap cache when changing products or categories.
  * Add links to admin area and account page from the catalog list.
  * Make IPN URL override global to all gateways.
  * Fix `valid_to` date entry for shippers.
  * Fix empty shipping rates not being saved, e.g. free shipping.
  * Add stripe.com payment gateway.
  * Don't check cart email address when logging in

## v0.7.0
Release 2019-06-02

First beta version under the new Shop name.
These are the changes from version 0.6.1 of the Paypal plugin (https://github.com/leegarner-glfusion/paypal).

  * Allow the shop to be disabled except for administrators.
  * Properly merge anonymous user cart to user cart upon login.
  * Implement more friendly URLs.
  * Log all non-money payment messages, e.g. payment by gift card, to the order.
  * Update Authorize.Net IPN to handle Webhook (preferred) or Silent URL.
  * Save the last-selected gateway to pre-fill subsequent order forms.
  * Speed checkout by pre-filling default addresses
  * Remove masking of gift card numbers for display
  * Order Workflows and Statuses can no longer be re-ordered.
  * Add order, payment and pending shipment reports.
  * Enable language localization for order status notifications.
  * Move original product and category images under private/data.
  * Add service function for plugins to send gift cards.
  * Return no search results if shop is not publicly enabled.
  * Fix quantity discount price if items are added to the cart to meet the qty.
  * Indicate that unit prices in the cart include discounts, if applicable.
  * Allow items to be removed from cart by setting qty to zero.
  * Return to original page after editing a product.
  * Remove payment status from packing list.
  * Add option to purge all transactions, to purge test data before go-live.
  * Better interface to add and remove shipping rates.
  * Fix extracting IPN data from Paypal Buy-Now and Donate functions.
  * Add item thumbnail image to order.
  * Original price wasn't updated if attributes were selected for sale items.
  * Smarter shipping module with better packing.
  * Validate that products are still available prior to final checkout.
  * Allow special fields for products other than simple text input.
  * Put plugin and coupon products in their own namespace.
  * Strip HTML tags from special field data values.
  * Use a checkbox instead of link for deleting images from products.
  * Standardize logging, use glFusion 2.0-compatible log levels.
  * Add shipper name to printed order and packing list.
  * Enable add-to-cart button on catalog list page, enabled in V3 list.
  * Deprecate max image size, images are resized before display.
  * Enable batch printing of PDF orders and packing lists.
  * Add option to show categories on homepage instead of product list.
  * Remove `max_images` config, allow multiple images uploaded from product form.
  * Automatically close paid orders that have only downloadable items.
  * Enable product ratings for plugin products.<|MERGE_RESOLUTION|>--- conflicted
+++ resolved
@@ -10,11 +10,8 @@
   * Allow a default variant to be set which will be shown first.
   * A subset of product images can be assigned to each variant.
   * New reorder report listing items at or below their reorder qty.
-<<<<<<< HEAD
   * Allow plugins to use the catalog display by calling index.php with `category=pi_name`.
-=======
   * Restrict product sales by region.
->>>>>>> 32408e7f
 
 ## v1.1.2
 Release 2020-02-15
