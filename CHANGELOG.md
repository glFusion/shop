--- conflicted
+++ resolved
@@ -1,10 +1,5 @@
 # Shop plugin for glFusion - Changelog
 
-<<<<<<< HEAD
-## v1.4.1
-Release 2022-04-07
-  * Fix return from Gateway::getAll() when no gateways are installed.
-=======
 ## v1.5.0
 Release TBD
   * Require glFusion 2.0.0+
@@ -57,7 +52,6 @@
 ## v1.4.1
 Release 2022-04-07
   * Fix return from Gateway::getAll() when no gateways are installed (#67).
->>>>>>> a2efc087
 
 ## v1.4.0
 Release 2021-09-25
