--- conflicted
+++ resolved
@@ -1,17 +1,15 @@
 # Shop plugin for glFusion - Changelog
 
-<<<<<<< HEAD
 ## v1.1.0
 Release TBD
 
   * Add sales tax calculation based on shipping address.
   * Add phone number field to addresses.
-=======
+
 ## v1.0.1
 Release 2019-12-24
 
   * Fix UTF-8 key length issue for cache table
->>>>>>> 9f89c44e
 
 ## v1.0.0
 Release 2019-12-22
