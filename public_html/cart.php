--- conflicted
+++ resolved
@@ -220,14 +220,9 @@
     if (!empty($cart_id)) {
         $Cart = Shop\Cart::getInstance(0, $cart_id);
         if ($token == $Cart->getToken()) {
-<<<<<<< HEAD
             \Shop\Cart::setFinal($cart_id, 'cart');
             Shop\Tracker::getInstance()->cancelOrder();
             $Cart->setToken();
-=======
-            $Cart->setFinal($cart_id, false)
-                ->setToken();
->>>>>>> 410fd070
         }
     }
     // fall through to view cart
