--- conflicted
+++ resolved
@@ -164,13 +164,9 @@
     'tax_rates', 'prodXcat', 'product_variants', 'variantXopt', 'suppliers',
     'discountcodes', 'regions', 'countries', 'states',
     // v1.2.0
-<<<<<<< HEAD
-    'shop.features', 'shop.features_values', 'shop.prodXfeat', 'shop.zone_rules',
+    'features', 'features_values', 'prodXfeat', 'zone_rules',
     // v1.3.0
     'shop.payments',
-=======
-    'features', 'features_values', 'prodXfeat', 'zone_rules',
->>>>>>> f1fc5cbb
 );
 foreach ($tables as $table) {
     $INSTALL_plugin['shop'][] = array(
