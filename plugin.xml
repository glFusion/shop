--- conflicted
+++ resolved
@@ -2,17 +2,10 @@
     <id>shop</id>
     <name>Shop</name>
     <description>Provides a storefront for selling physical and virtual products.</description>
-<<<<<<< HEAD
-    <version>1.4.1</version>
-    <glfusionversion>1.7.9</glfusionversion>
-    <phpversion>7.3.0</phpversion>
-    <url>http://www.glfusion.org</url>
-=======
     <version>1.4.1.10</version>
     <glfusionversion>2.0.0</glfusionversion>
     <phpversion>7.4.0</phpversion>
     <url>https://www.glfusion.org</url>
->>>>>>> a2efc087
     <maintainer>Lee Garner</maintainer>
     <requires>lglib,1.0.10</requires>
 </plugin>