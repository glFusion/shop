<?php
/**
 * Database creation and update statements for the Shop plugin.
 *
 * @author      Lee Garner <lee@leegarner.com>
 * @copyright   Copyright (c) 2009-2019 Lee Garner <lee@leegarner.com>
 * @package     shop
 * @version     v1.1.0
 * @since       v0.7.0
 * @license     http://opensource.org/licenses/gpl-2.0.php
 *              GNU Public License v2 or later
 * @filesource
 */

if (!defined ('GVERSION')) {
    die ('This file can not be used on its own.');
}

global $_TABLES, $_SQL, $SHOP_UPGRADE, $_SHOP_SAMPLEDATA;
$SHOP_UPGRADE = array();

$_SQL = array(
'shop.ipnlog' => "CREATE TABLE IF NOT EXISTS {$_TABLES['shop.ipnlog']} (
  `id` int(11) NOT NULL AUTO_INCREMENT,
  `ip_addr` varchar(15) NOT NULL,
  `ts` int(11) unsigned DEFAULT NULL,
  `verified` tinyint(1) DEFAULT '0',
  `txn_id` varchar(255) DEFAULT NULL,
  `gateway` varchar(25) DEFAULT NULL,
  `ipn_data` text NOT NULL,
  `order_id` varchar(40) DEFAULT NULL,
  PRIMARY KEY (`id`),
  KEY `ipnlog_ts` (`ts`),
  KEY `ipnlog_txnid` (`txn_id`)
) ENGINE=MyISAM",

'shop.products' => "CREATE TABLE IF NOT EXISTS {$_TABLES['shop.products']} (
  `id` int(11) NOT NULL AUTO_INCREMENT,
  `name` varchar(128) NOT NULL,
  `cat_id` int(11) unsigned NOT NULL DEFAULT '0',
  `short_description` varchar(255) DEFAULT NULL,
  `description` text,
  `keywords` varchar(255) DEFAULT '',
  `price` decimal(12,4) unsigned DEFAULT NULL,
  `prod_type` tinyint(2) DEFAULT '0',
  `file` varchar(255) DEFAULT NULL,
  `expiration` int(11) DEFAULT NULL,
  `enabled` tinyint(1) DEFAULT '1',
  `featured` tinyint(1) unsigned DEFAULT '0',
  `dt_add` datetime NOT NULL,
  `views` int(4) unsigned DEFAULT '0',
  `comments_enabled` tinyint(1) DEFAULT '0',
  `rating_enabled` tinyint(1) unsigned NOT NULL DEFAULT '1',
  `buttons` text,
  `rating` double(6,4) NOT NULL DEFAULT '0.0000',
  `votes` int(11) unsigned NOT NULL DEFAULT '0',
  `weight` decimal(9,4) DEFAULT '0.0000',
  `taxable` tinyint(1) unsigned NOT NULL DEFAULT '1',
  `shipping_type` tinyint(1) unsigned NOT NULL DEFAULT '0',
  `shipping_amt` decimal(9,4) unsigned NOT NULL DEFAULT '0.0000',
  `shipping_units` decimal(9,4) unsigned NOT NULL DEFAULT '0.0000',
  `show_random` tinyint(1) unsigned NOT NULL DEFAULT '1',
  `show_popular` tinyint(1) unsigned NOT NULL DEFAULT '1',
  `options` text,
  `track_onhand` tinyint(1) unsigned NOT NULL DEFAULT '0',
  `onhand` int(10) unsigned DEFAULT '0',
  `oversell` tinyint(1) NOT NULL DEFAULT '0',
  `qty_discounts` text,
  `custom` varchar(255) NOT NULL DEFAULT '',
  `avail_beg` date DEFAULT '1900-01-01',
  `avail_end` date DEFAULT '9999-12-31',
  `brand` varchar(255) NOT NULL DEFAULT '',
  `min_ord_qty` int(3) NOT NULL DEFAULT 1,
  `max_ord_qty` int(3) NOT NULL DEFAULT 0,
  PRIMARY KEY (`id`),
  KEY `products_name` (`name`),
  KEY `products_price` (`price`),
  KEY `avail_beg` (`avail_beg`),
  KEY `avail_end` (`avail_end`)
) ENGINE=MyISAM",

'shop.orderitems' => "CREATE TABLE IF NOT EXISTS {$_TABLES['shop.orderitems']} (
  `id` int(11) NOT NULL AUTO_INCREMENT,
  `order_id` varchar(40) NOT NULL,
  `product_id` varchar(128) NOT NULL,
  `description` varchar(255) DEFAULT NULL,
  `quantity` int(11) NOT NULL DEFAULT '1',
  `txn_id` varchar(128) DEFAULT '',
  `txn_type` varchar(255) DEFAULT '',
  `expiration` int(11) unsigned NOT NULL DEFAULT '0',
  `base_price` decimal(9,4) NOT NULL DEFAULT '0.0000',
  `price` decimal(9,4) NOT NULL DEFAULT '0.0000',
  `qty_discount` decimal(5,2) NOT NULL DEFAULT '0.00',
  `net_price` decimal(9,4) NOT NULL DEFAULT '0.0000',
  `taxable` tinyint(1) unsigned NOT NULL DEFAULT '0',
  `token` varchar(40) NOT NULL DEFAULT '',
  `options` varchar(40) DEFAULT '',
  `options_text` text,
  `extras` text,
  `shipping` decimal(9,4) NOT NULL DEFAULT '0.0000',
  `handling` decimal(9,4) NOT NULL DEFAULT '0.0000',
  `tax` decimal(9,4) NOT NULL DEFAULT '0.0000',
  PRIMARY KEY (`id`),
  KEY `order_id` (`order_id`),
  KEY `purchases_productid` (`product_id`),
  KEY `purchases_txnid` (`txn_id`)
) ENGINE=MyISAM",

'shop.images' => "CREATE TABLE IF NOT EXISTS {$_TABLES['shop.images']} (
  `img_id` smallint(5) unsigned NOT NULL AUTO_INCREMENT,
  `product_id` int(11) unsigned NOT NULL,
  `orderby` int(3) NOT NULL DEFAULT 999,
  `filename` varchar(255) DEFAULT NULL,
  `nonce` varchar(20) DEFAULT NULL,
  `last_update` timestamp NOT NULL DEFAULT CURRENT_TIMESTAMP ON UPDATE CURRENT_TIMESTAMP,
  PRIMARY KEY (`img_id`),
  KEY `idxProd` (`product_id`,`img_id`)
) ENGINE=MyISAM",

'shop.categories' => "CREATE TABLE IF NOT EXISTS {$_TABLES['shop.categories']} (
  `cat_id` smallint(5) unsigned NOT NULL AUTO_INCREMENT,
  `parent_id` smallint(5) unsigned DEFAULT '0',
  `cat_name` varchar(128) DEFAULT '',
  `description` text,
  `enabled` tinyint(1) unsigned DEFAULT '1',
  `grp_access` mediumint(8) unsigned NOT NULL DEFAULT '1',
  `image` varchar(255) DEFAULT '',
  `google_taxonomy` text,
  `lft` smallint(5) unsigned NOT NULL DEFAULT '0',
  `rgt` smallint(5) unsigned NOT NULL DEFAULT '0',
  PRIMARY KEY (`cat_id`),
  KEY `idxName` (`cat_name`,`cat_id`),
  KEY `cat_lft` (`lft`),
  KEY `cat_rgt` (`rgt`)
) ENGINE=MyISAM",

'shop.prod_opt_vals' => "CREATE TABLE IF NOT EXISTS `{$_TABLES['shop.prod_opt_vals']}` (
  `pov_id` int(11) unsigned NOT NULL AUTO_INCREMENT,
  `pog_id` int(11) unsigned NOT NULL DEFAULT '0',
  `item_id` int(11) unsigned DEFAULT NULL,
  `pov_value` varchar(64) DEFAULT NULL,
  `orderby` int(3) NOT NULL DEFAULT '0',
  `pov_price` decimal(9,4) DEFAULT NULL,
  `enabled` tinyint(1) unsigned NOT NULL DEFAULT '1',
  `sku` varchar(8) DEFAULT NULL,
  PRIMARY KEY (`pov_id`),
  UNIQUE KEY `item_id` (`item_id`,`pog_id`,`pov_value`)
) ENGINE=MyISAM",

'shop.buttons' => "CREATE TABLE IF NOT EXISTS `{$_TABLES['shop.buttons']}` (
  `pi_name` varchar(20) NOT NULL DEFAULT 'shop',
  `item_id` varchar(40) NOT NULL,
  `gw_name` varchar(10) NOT NULL DEFAULT '',
  `btn_key` varchar(20) NOT NULL,
  `button` text,
  `last_update` timestamp NOT NULL DEFAULT CURRENT_TIMESTAMP ON UPDATE CURRENT_TIMESTAMP,
  PRIMARY KEY (`pi_name`,`item_id`,`gw_name`,`btn_key`)
) ENGINE=MyISAM",

'shop.orders' => "CREATE TABLE IF NOT EXISTS `{$_TABLES['shop.orders']}` (
  `order_id` varchar(40) NOT NULL,
  `uid` int(11) NOT NULL DEFAULT '0',
  `order_date` int(11) unsigned NOT NULL DEFAULT '0',
  `last_mod` timestamp NOT NULL DEFAULT CURRENT_TIMESTAMP ON UPDATE CURRENT_TIMESTAMP,
  `billto_id` int(11) unsigned NOT NULL DEFAULT '0',
  `billto_name` varchar(255) DEFAULT NULL,
  `billto_company` varchar(255) DEFAULT NULL,
  `billto_address1` varchar(255) DEFAULT NULL,
  `billto_address2` varchar(255) DEFAULT NULL,
  `billto_city` varchar(255) DEFAULT NULL,
  `billto_state` varchar(255) DEFAULT NULL,
  `billto_country` varchar(255) DEFAULT NULL,
  `billto_zip` varchar(40) DEFAULT NULL,
  `shipto_id` int(11) unsigned NOT NULL DEFAULT '0',
  `shipto_name` varchar(255) DEFAULT NULL,
  `shipto_company` varchar(255) DEFAULT NULL,
  `shipto_address1` varchar(255) DEFAULT NULL,
  `shipto_address2` varchar(255) DEFAULT NULL,
  `shipto_city` varchar(255) DEFAULT NULL,
  `shipto_state` varchar(255) DEFAULT NULL,
  `shipto_country` varchar(255) DEFAULT NULL,
  `shipto_zip` varchar(40) DEFAULT NULL,
  `phone` varchar(30) DEFAULT NULL,
  `buyer_email` varchar(255) DEFAULT NULL,
  `gross_items` decimal(12,4) NOT NULL DEFAULT '0.0000',
  `net_nontax` decimal(12,4) NOT NULL DEFAULT '0.0000',
  `net_taxable` decimal(12,4) NOT NULL DEFAULT '0.0000',
  `order_total` decimal(12,4) unsigned DEFAULT '0.0000',
  `tax` decimal(9,4) unsigned DEFAULT NULL,
  `shipping` decimal(9,4) unsigned DEFAULT NULL,
  `handling` decimal(9,4) unsigned DEFAULT NULL,
  `by_gc` decimal(12,4) unsigned DEFAULT NULL,
  `status` varchar(25) DEFAULT 'pending',
  `pmt_method` varchar(20) DEFAULT NULL,
  `pmt_txn_id` varchar(255) DEFAULT NULL,
  `instructions` text,
  `token` varchar(20) DEFAULT NULL,
  `tax_rate` decimal(7,5) NOT NULL DEFAULT '0.00000',
  `info` text,
  `currency` varchar(5) NOT NULL DEFAULT 'USD',
  `order_seq` int(11) unsigned DEFAULT NULL,
  `shipper_id` int(3) unsigned DEFAULT '0',
  `discount_code` varchar(20) DEFAULT NULL,
  `discount_pct` decimal(4,2) DEFAULT '0.00',
  PRIMARY KEY (`order_id`),
  UNIQUE KEY `order_seq` (`order_seq`),
  KEY `order_date` (`order_date`)
) ENGINE=MyISAM",

'shop.address' => "CREATE TABLE IF NOT EXISTS `{$_TABLES['shop.address']}` (
  `addr_id` int(11) unsigned NOT NULL AUTO_INCREMENT,
  `uid` int(11) unsigned NOT NULL DEFAULT '1',
  `name` varchar(255) DEFAULT NULL,
  `company` varchar(255) DEFAULT NULL,
  `address1` varchar(255) DEFAULT NULL,
  `address2` varchar(255) DEFAULT NULL,
  `city` varchar(255) DEFAULT NULL,
  `state` varchar(255) DEFAULT NULL,
  `country` varchar(255) DEFAULT NULL,
  `zip` varchar(40) DEFAULT NULL,
  `billto_def` tinyint(1) unsigned NOT NULL DEFAULT '0',
  `shipto_def` tinyint(1) unsigned NOT NULL DEFAULT '0',
  PRIMARY KEY (`addr_id`),
  KEY `uid` (`uid`,`zip`)
) ENGINE=MyISAM",

'shop.userinfo' => "CREATE TABLE IF NOT EXISTS `{$_TABLES['shop.userinfo']}` (
  `uid` int(11) unsigned NOT NULL,
  `cart` text,
  `pref_gw` varchar(12) NOT NULL DEFAULT '',
  PRIMARY KEY (`uid`)
) ENGINE=MyISAM",

'shop.gateways' => "CREATE TABLE IF NOT EXISTS `{$_TABLES['shop.gateways']}` (
  `id` varchar(25) NOT NULL,
  `orderby` int(3) NOT NULL DEFAULT '0',
  `enabled` tinyint(1) NOT NULL DEFAULT '1',
  `description` varchar(255) DEFAULT NULL,
  `config` text,
  `services` varchar(255) DEFAULT NULL,
  `grp_access` int(3) unsigned NOT NULL DEFAULT '2',
  PRIMARY KEY (`id`),
  KEY `orderby` (`orderby`)
) ENGINE=MyISAM",

'shop.workflows' => "CREATE TABLE IF NOT EXISTS `{$_TABLES['shop.workflows']}` (
  `id` int(11) unsigned NOT NULL AUTO_INCREMENT,
  `wf_name` varchar(40) DEFAULT NULL,
  `orderby` int(2) DEFAULT NULL,
  `enabled` tinyint(1) unsigned NOT NULL DEFAULT '1',
  `can_disable` tinyint(1) unsigned NOT NULL DEFAULT '1',
  PRIMARY KEY (`id`),
  KEY `orderby` (`orderby`)
) ENGINE=MyISAM",

'shop.orderstatus' => "CREATE TABLE IF NOT EXISTS `{$_TABLES['shop.orderstatus']}` (
  `id` int(10) unsigned NOT NULL AUTO_INCREMENT,
  `orderby` int(3) unsigned NOT NULL DEFAULT '0',
  `enabled` tinyint(1) unsigned NOT NULL DEFAULT '1',
  `name` varchar(20) NOT NULL,
  `notify_buyer` tinyint(1) NOT NULL DEFAULT '1',
  `notify_admin` tinyint(1) unsigned NOT NULL DEFAULT '1',
  PRIMARY KEY (`id`),
  KEY `orderby` (`orderby`)
) ENGINE=MyISAM",

'shop.order_log' => "CREATE TABLE IF NOT EXISTS `{$_TABLES['shop.order_log']}` (
  `id` int(10) unsigned NOT NULL AUTO_INCREMENT,
  `ts` int(11) unsigned DEFAULT NULL,
  `order_id` varchar(40) DEFAULT NULL,
  `username` varchar(60) NOT NULL DEFAULT '',
  `message` text,
  PRIMARY KEY (`id`),
  KEY `order_id` (`order_id`)
) ENGINE=MyISAM",

'shop.currency' => "CREATE TABLE IF NOT EXISTS `{$_TABLES['shop.currency']}` (
  `code` varchar(3) NOT NULL,
  `symbol` varchar(10) DEFAULT NULL,
  `name` varchar(255) DEFAULT NULL,
  `numeric_code` int(4) DEFAULT NULL,
  `symbol_placement` varchar(10) DEFAULT NULL,
  `symbol_spacer` varchar(2) DEFAULT ' ',
  `code_placement` varchar(10) DEFAULT 'after',
  `decimals` int(3) DEFAULT '2',
  `rounding_step` float(5,2) DEFAULT '0.00',
  `thousands_sep` varchar(2) DEFAULT ',',
  `decimal_sep` varchar(2) DEFAULT '.',
  `major_unit` varchar(20) DEFAULT NULL,
  `minor_unit` varchar(20) DEFAULT NULL,
  `conversion_rate` float(7,5) DEFAULT '1.00000',
  `conversion_ts` timestamp NOT NULL DEFAULT CURRENT_TIMESTAMP ON UPDATE CURRENT_TIMESTAMP,
  PRIMARY KEY (`code`)
) ENGINE=MyISAM",

'shop.coupons' => "CREATE TABLE IF NOT EXISTS `{$_TABLES['shop.coupons']}` (
  `id` int(11) unsigned NOT NULL AUTO_INCREMENT,
  `code` varchar(128) NOT NULL,
  `amount` decimal(12,4) unsigned NOT NULL DEFAULT '0.0000',
  `balance` decimal(12,4) unsigned NOT NULL DEFAULT '0.0000',
  `buyer` int(11) unsigned NOT NULL DEFAULT '0',
  `redeemer` int(11) unsigned NOT NULL DEFAULT '0',
  `purchased` int(11) unsigned NOT NULL DEFAULT '0',
  `redeemed` int(11) unsigned NOT NULL DEFAULT '0',
  `expires` date DEFAULT '9999-12-31',
  `status` varchar(10) NOT NULL DEFAULT 'valid',
  PRIMARY KEY (`id`),
  UNIQUE KEY `code` (`code`),
  KEY `owner` (`redeemer`,`balance`,`expires`),
  KEY `purchased` (`purchased`)
) ENGINE=MyIsam",

'shop.coupon_log' => "CREATE TABLE IF NOT EXISTS {$_TABLES['shop.coupon_log']} (
  `id` int(11) unsigned NOT NULL AUTO_INCREMENT,
  `uid` int(11) unsigned NOT NULL DEFAULT '0',
  `code` varchar(128) NOT NULL,
  `ts` int(11) unsigned DEFAULT NULL,
  `order_id` varchar(50) DEFAULT NULL,
  `amount` float(8,2) DEFAULT NULL,
  `msg` varchar(255) DEFAULT NULL,
  PRIMARY KEY (`id`),
  KEY `order_id` (`order_id`),
  KEY `code` (`code`)
) ENGINE=MyIsam",

'shop.sales' => "CREATE TABLE IF NOT EXISTS {$_TABLES['shop.sales']} (
  `id` int(11) unsigned NOT NULL AUTO_INCREMENT,
  `name` varchar(40) DEFAULT NULL,
  `item_type` varchar(10) CHARACTER SET utf8 COLLATE utf8_unicode_ci DEFAULT NULL,
  `item_id` int(11) unsigned NOT NULL,
  `start` datetime NOT NULL DEFAULT '1970-01-01 00:00:00',
  `end` datetime NOT NULL DEFAULT '9999-12-31 23:59:59',
  `discount_type` varchar(10) CHARACTER SET utf8 COLLATE utf8_unicode_ci DEFAULT NULL,
  `amount` decimal(6,4) DEFAULT NULL,
  PRIMARY KEY (`id`),
  KEY `item_type` (`item_type`,`item_id`)
) ENGINE=MyIsam",

'shop.shipping' => "CREATE TABLE IF NOT EXISTS `{$_TABLES['shop.shipping']}` (
  `id` int(11) unsigned NOT NULL AUTO_INCREMENT,
  `module_code` varchar(10) NOT NULL DEFAULT '',
  `name` varchar(255) NOT NULL DEFAULT '',
  `min_units` int(11) unsigned NOT NULL DEFAULT '0',
  `max_units` int(11) unsigned NOT NULL DEFAULT '0',
  `enabled` tinyint(1) unsigned NOT NULL DEFAULT '1',
  `valid_from` int(11) unsigned NOT NULL DEFAULT '0',
  `valid_to` int(11) unsigned NOT NULL DEFAULT '2145902399',
  `use_fixed` tinyint(1) unsigned NOT NULL DEFAULT '1',
  `rates` text,
  `grp_access` int(3) unsigned NOT NULL DEFAULT '2',
  PRIMARY KEY (`id`)
) ENGINE=MyIsam",
);

// Sample data to load up the Shop gateway configuration
$_SHOP_SAMPLEDATA = array(
    "INSERT INTO {$_TABLES['shop.categories']}
            (cat_id, parent_id, cat_name, description, grp_access, lft, rgt)
        VALUES
            (1, 0, 'Home', 'Root Category', 2, 1, 2)",
    "INSERT INTO {$_TABLES['shop.workflows']}
            (id, wf_name, orderby, enabled, can_disable)
        VALUES
            (1, 'viewcart', 10, 3, 0),
            (2, 'billto', 20, 0, 1),
            (3, 'shipto', 30, 2, 1)",
    "INSERT INTO {$_TABLES['shop.orderstatus']}
            (id, orderby, enabled, name, notify_buyer, notify_admin)
        VALUES
            (1, 10, 1, 'pending', 0, 0),
            (2, 20, 1, 'paid', 1, 1),
            (3, 30, 1, 'processing', 1, 0),
            (4, 40, 1, 'shipped', 1, 0),
            (5, 50, 1, 'closed', 0, 0),
            (6, 60, 1, 'refunded', 0, 0)",
    "INSERT INTO `{$_TABLES['shop.currency']}` VALUES
        ('AED','?.?','United Arab Emirates Dirham',784,'hidden',' ','before',2,0.00,',','.','Dirham','Fils',1.00000,'2014-01-03 20:51:17'),
    ('AFN','Af','Afghan Afghani',971,'hidden',' ','after',0,0.00,',','.','Afghani','Pul',1.00000,'2014-01-03 20:54:44'),
	('ANG','NAf.','Netherlands Antillean Guilder',532,'hidden',' ','after',2,0.00,',','.','Guilder','Cent',1.00000,'2014-01-03 20:54:44'),
	('AOA','Kz','Angolan Kwanza',973,'hidden',' ','after',2,0.00,',','.','Kwanza','Cêntimo',1.00000,'2014-01-03 20:54:44'),
	('ARM','m\$n','Argentine Peso Moneda Nacional',NULL,'hidden',' ','after',2,0.00,',','.','Peso','Centavos',1.00000,'2014-01-03 20:54:44'),
	('ARS','AR$','Argentine Peso',32,'hidden',' ','after',2,0.00,',','.','Peso','Centavo',1.00000,'2014-01-03 20:54:44'),
	('AUD','$','Australian Dollar',36,'before',' ','after',2,0.00,',','.','Dollar','Cent',1.00000,'2014-01-03 20:54:44'),
	('AWG','Afl.','Aruban Florin',533,'hidden',' ','after',2,0.00,',','.','Guilder','Cent',1.00000,'2014-01-03 20:54:44'),
	('AZN','man.','Azerbaijanian Manat',NULL,'hidden',' ','after',2,0.00,',','.','New Manat','Q?pik',1.00000,'2014-01-03 20:54:44'),
	('BAM','KM','Bosnia-Herzegovina Convertible Mark',977,'hidden',' ','after',2,0.00,',','.','Convertible Marka','Fening',1.00000,'2014-01-03 20:54:44'),
	('BBD','Bds$','Barbadian Dollar',52,'hidden',' ','after',2,0.00,',','.','Dollar','Cent',1.00000,'2014-01-03 20:54:44'),
	('BDT','Tk','Bangladeshi Taka',50,'hidden',' ','after',2,0.00,',','.','Taka','Paisa',1.00000,'2014-01-03 20:54:44'),
	('BGN','??','Bulgarian lev',975,'after',' ','hidden',2,0.00,',',',','Lev','Stotinka',1.00000,'2014-01-03 20:49:55'),
	('BHD','BD','Bahraini Dinar',48,'hidden',' ','after',3,0.00,',','.','Dinar','Fils',1.00000,'2014-01-03 20:54:44'),
	('BIF','FBu','Burundian Franc',108,'hidden',' ','after',0,0.00,',','.','Franc','Centime',1.00000,'2014-01-03 20:54:44'),
	('BMD','BD$','Bermudan Dollar',60,'hidden',' ','after',2,0.00,',','.','Dollar','Cent',1.00000,'2014-01-03 20:54:44'),
	('BND','BN$','Brunei Dollar',96,'hidden',' ','after',2,0.00,',','.','Dollar','Sen',1.00000,'2014-01-03 20:54:44'),
	('BOB','Bs','Bolivian Boliviano',68,'hidden',' ','after',2,0.00,',','.','Bolivianos','Centavo',1.00000,'2014-01-03 20:54:44'),
	('BRL','R$','Brazilian Real',986,'before',' ','hidden',2,0.00,'.',',','Reais','Centavo',1.00000,'2014-01-03 20:49:55'),
	('BSD','BS$','Bahamian Dollar',44,'hidden',' ','after',2,0.00,',','.','Dollar','Cent',1.00000,'2014-01-03 20:54:44'),
	('BTN','Nu.','Bhutanese Ngultrum',64,'hidden',' ','after',2,0.00,',','.','Ngultrum','Chetrum',1.00000,'2014-01-03 20:54:44'),
	('BWP','BWP','Botswanan Pula',72,'hidden',' ','after',2,0.00,',','.','Pulas','Thebe',1.00000,'2014-01-03 20:54:44'),
	('BYR','???.','Belarusian ruble',974,'after',' ','hidden',0,0.00,',','.','Ruble',NULL,1.00000,'2014-01-03 20:49:48'),
	('BZD','BZ$','Belize Dollar',84,'hidden',' ','after',2,0.00,',','.','Dollar','Cent',1.00000,'2014-01-03 20:54:44'),
	('CAD','CA$','Canadian Dollar',124,'hidden',' ','after',2,0.00,',','.','Dollar','Cent',1.00000,'2014-01-03 20:54:44'),
	('CDF','CDF','Congolese Franc',976,'hidden',' ','after',2,0.00,',','.','Franc','Centime',1.00000,'2014-01-03 20:54:44'),
	('CHF','Fr.','Swiss Franc',756,'hidden',' ','after',2,0.05,',','.','Franc','Rappen',1.00000,'2014-01-03 20:54:44'),
	('CLP','CL$','Chilean Peso',152,'hidden',' ','after',0,0.00,',','.','Peso','Centavo',1.00000,'2014-01-03 20:54:44'),
	('CNY','¥','Chinese Yuan Renminbi',156,'before',' ','hidden',2,0.00,',','.','Yuan','Fen',1.00000,'2014-01-03 20:49:55'),
	('COP','$','Colombian Peso',170,'before',' ','hidden',0,0.00,'.',',','Peso','Centavo',1.00000,'2014-01-03 20:49:48'),
	('CRC','¢','Costa Rican Colón',188,'hidden',' ','after',0,0.00,',','.','Colón','Céntimo',1.00000,'2014-01-03 20:54:44'),
	('CUC','CUC$','Cuban Convertible Peso',NULL,'hidden',' ','after',2,0.00,',','.','Peso','Centavo',1.00000,'2014-01-03 20:54:44'),
	('CUP','CU$','Cuban Peso',192,'hidden',' ','after',2,0.00,',','.','Peso','Centavo',1.00000,'2014-01-03 20:54:44'),
	('CVE','CV$','Cape Verdean Escudo',132,'hidden',' ','after',2,0.00,',','.','Escudo','Centavo',1.00000,'2014-01-03 20:54:44'),
	('CZK','K?','Czech Republic Koruna',203,'after',' ','hidden',2,0.00,',',',','Koruna','Halé?',1.00000,'2014-01-03 20:49:55'),
	('DJF','Fdj','Djiboutian Franc',262,'hidden',' ','after',0,0.00,',','.','Franc','Centime',1.00000,'2014-01-03 20:54:44'),
	('DKK','kr.','Danish Krone',208,'after',' ','hidden',2,0.00,',',',','Kroner','Øre',1.00000,'2014-01-03 20:49:55'),
	('DOP','RD$','Dominican Peso',214,'hidden',' ','after',2,0.00,',','.','Peso','Centavo',1.00000,'2014-01-03 20:54:44'),
	('DZD','DA','Algerian Dinar',12,'hidden',' ','after',2,0.00,',','.','Dinar','Santeem',1.00000,'2014-01-03 20:54:44'),
	('EEK','Ekr','Estonian Kroon',233,'hidden',' ','after',2,0.00,',',',','Krooni','Sent',1.00000,'2014-01-03 20:54:44'),
	('EGP','EG£','Egyptian Pound',818,'hidden',' ','after',2,0.00,',','.','Pound','Piastr',1.00000,'2014-01-03 20:54:44'),
	('ERN','Nfk','Eritrean Nakfa',232,'hidden',' ','after',2,0.00,',','.','Nakfa','Cent',1.00000,'2014-01-03 20:54:44'),
	('ETB','Br','Ethiopian Birr',230,'hidden',' ','after',2,0.00,',','.','Birr','Santim',1.00000,'2014-01-03 20:54:44'),
	('EUR','€','Euro',978,'after',' ','hidden',2,0.00,',',',','Euro','Cent',1.00000,'2014-01-03 20:49:55'),
	('FJD','FJ$','Fijian Dollar',242,'hidden',' ','after',2,0.00,',','.','Dollar','Cent',1.00000,'2014-01-03 20:54:44'),
	('FKP','FK£','Falkland Islands Pound',238,'hidden',' ','after',2,0.00,',','.','Pound','Penny',1.00000,'2014-01-03 20:54:44'),
	('GBP','£','British Pound Sterling',826,'before',' ','hidden',2,0.00,',','.','Pound','Penny',1.00000,'2014-01-03 20:49:55'),
	('GHS','GH?','Ghanaian Cedi',NULL,'hidden',' ','after',2,0.00,',','.','Cedi','Pesewa',1.00000,'2014-01-03 20:54:44'),
	('GIP','GI£','Gibraltar Pound',292,'hidden',' ','after',2,0.00,',','.','Pound','Penny',1.00000,'2014-01-03 20:54:44'),
	('GMD','GMD','Gambian Dalasi',270,'hidden',' ','after',2,0.00,',','.','Dalasis','Butut',1.00000,'2014-01-03 20:54:44'),
	('GNF','FG','Guinean Franc',324,'hidden',' ','after',0,0.00,',','.','Franc','Centime',1.00000,'2014-01-03 20:54:44'),
	('GTQ','GTQ','Guatemalan Quetzal',320,'hidden',' ','after',2,0.00,',','.','Quetzales','Centavo',1.00000,'2014-01-03 20:54:44'),
	('GYD','GY$','Guyanaese Dollar',328,'hidden',' ','after',0,0.00,',','.','Dollar','Cent',1.00000,'2014-01-03 20:54:44'),
	('HKD','HK$','Hong Kong Dollar',344,'before',' ','hidden',2,0.00,',','.','Dollar','Cent',1.00000,'2014-01-03 20:49:55'),
	('HNL','HNL','Honduran Lempira',340,'hidden',' ','after',2,0.00,',','.','Lempiras','Centavo',1.00000,'2014-01-03 20:54:44'),
	('HRK','kn','Croatian Kuna',191,'hidden',' ','after',2,0.00,',','.','Kuna','Lipa',1.00000,'2014-01-03 20:54:44'),
	('HTG','HTG','Haitian Gourde',332,'hidden',' ','after',2,0.00,',','.','Gourde','Centime',1.00000,'2014-01-03 20:54:44'),
	('HUF','Ft','Hungarian Forint',348,'after',' ','hidden',0,0.00,',',',','Forint',NULL,1.00000,'2014-01-03 20:49:48'),
	('IDR','Rp','Indonesian Rupiah',360,'hidden',' ','after',0,0.00,',','.','Rupiahs','Sen',1.00000,'2014-01-03 20:54:44'),
	('ILS','?','Israeli New Shekel',376,'before',' ','hidden',2,0.00,',','.','New Shekels','Agora',1.00000,'2014-01-03 20:49:55'),
	('INR','Rs','Indian Rupee',356,'hidden',' ','after',2,0.00,',','.','Rupee','Paisa',1.00000,'2014-01-03 20:54:44'),
	('IRR','?','Iranian Rial',364,'after',' ','hidden',2,0.00,',','.','Toman','Rial',1.00000,'2014-01-03 20:49:55'),
	('ISK','Ikr','Icelandic Króna',352,'hidden',' ','after',0,0.00,',','.','Kronur','Eyrir',1.00000,'2014-01-03 20:54:44'),
	('JMD','J$','Jamaican Dollar',388,'before',' ','hidden',2,0.00,',','.','Dollar','Cent',1.00000,'2014-01-03 20:49:55'),
	('JOD','JD','Jordanian Dinar',400,'hidden',' ','after',3,0.00,',','.','Dinar','Piastr',1.00000,'2014-01-03 20:54:44'),
	('JPY','¥','Japanese Yen',392,'before',' ','hidden',0,0.00,',','.','Yen','Sen',1.00000,'2014-01-03 20:49:48'),
	('KES','Ksh','Kenyan Shilling',404,'hidden',' ','after',2,0.00,',','.','Shilling','Cent',1.00000,'2014-01-03 20:54:44'),
	('KGS','???','Kyrgyzstani Som',417,'after',' ','hidden',2,0.00,',','.','Som','Tyiyn',1.00000,'2014-01-03 20:49:55'),
	('KMF','CF','Comorian Franc',174,'hidden',' ','after',0,0.00,',','.','Franc','Centime',1.00000,'2014-01-03 20:54:44'),
	('KRW','?','South Korean Won',410,'hidden',' ','after',0,0.00,',','.','Won','Jeon',1.00000,'2014-01-03 20:54:44'),
	('KWD','KD','Kuwaiti Dinar',414,'hidden',' ','after',3,0.00,',','.','Dinar','Fils',1.00000,'2014-01-03 20:54:44'),
	('KYD','KY$','Cayman Islands Dollar',136,'hidden',' ','after',2,0.00,',','.','Dollar','Cent',1.00000,'2014-01-03 20:54:44'),
	('KZT','??.','Kazakhstani tenge',398,'after',' ','hidden',2,0.00,',',',','Tenge','Tiyn',1.00000,'2014-01-03 20:49:55'),
	('LAK','?N','Laotian Kip',418,'hidden',' ','after',0,0.00,',','.','Kips','Att',1.00000,'2014-01-03 20:54:44'),
	('LBP','LB£','Lebanese Pound',422,'hidden',' ','after',0,0.00,',','.','Pound','Piastre',1.00000,'2014-01-03 20:54:44'),
	('LKR','SLRs','Sri Lanka Rupee',144,'hidden',' ','after',2,0.00,',','.','Rupee','Cent',1.00000,'2014-01-03 20:54:44'),
	('LRD','L$','Liberian Dollar',430,'hidden',' ','after',2,0.00,',','.','Dollar','Cent',1.00000,'2014-01-03 20:54:44'),
	('LSL','LSL','Lesotho Loti',426,'hidden',' ','after',2,0.00,',','.','Loti','Sente',1.00000,'2014-01-03 20:54:44'),
	('LTL','Lt','Lithuanian Litas',440,'hidden',' ','after',2,0.00,',','.','Litai','Centas',1.00000,'2014-01-03 20:54:44'),
	('LVL','Ls','Latvian Lats',428,'hidden',' ','after',2,0.00,',','.','Lati','Santims',1.00000,'2014-01-03 20:54:44'),
	('LYD','LD','Libyan Dinar',434,'hidden',' ','after',3,0.00,',','.','Dinar','Dirham',1.00000,'2014-01-03 20:54:44'),
	('MAD',' Dhs','Moroccan Dirham',504,'after',' ','hidden',2,0.00,',','.','Dirhams','Santimat',1.00000,'2014-01-03 20:49:55'),
	('MDL','MDL','Moldovan leu',498,'after',' ','hidden',2,0.00,',','.','Lei','bani',1.00000,'2014-01-03 20:49:55'),
	('MMK','MMK','Myanma Kyat',104,'hidden',' ','after',0,0.00,',','.','Kyat','Pya',1.00000,'2014-01-03 20:54:44'),
	('MNT','?','Mongolian Tugrik',496,'hidden',' ','after',0,0.00,',','.','Tugriks','Möngö',1.00000,'2014-01-03 20:54:44'),
	('MOP','MOP$','Macanese Pataca',446,'hidden',' ','after',2,0.00,',','.','Pataca','Avo',1.00000,'2014-01-03 20:54:44'),
	('MRO','UM','Mauritanian Ouguiya',478,'hidden',' ','after',0,0.00,',','.','Ouguiya','Khoums',1.00000,'2014-01-03 20:54:44'),
	('MTP','MT£','Maltese Pound',NULL,'hidden',' ','after',2,0.00,',','.','Pound','Shilling',1.00000,'2014-01-03 20:54:44'),
	('MUR','MURs','Mauritian Rupee',480,'hidden',' ','after',0,0.00,',','.','Rupee','Cent',1.00000,'2014-01-03 20:54:44'),
	('MXN','$','Mexican Peso',484,'before',' ','hidden',2,0.00,',','.','Peso','Centavo',1.00000,'2014-01-03 20:49:55'),
	('MYR','RM','Malaysian Ringgit',458,'before',' ','hidden',2,0.00,',','.','Ringgits','Sen',1.00000,'2014-01-03 20:49:55'),
	('MZN','MTn','Mozambican Metical',NULL,'hidden',' ','after',2,0.00,',','.','Metical','Centavo',1.00000,'2014-01-03 20:54:44'),
	('NAD','N$','Namibian Dollar',516,'hidden',' ','after',2,0.00,',','.','Dollar','Cent',1.00000,'2014-01-03 20:54:44'),
	('NGN','?','Nigerian Naira',566,'hidden',' ','after',2,0.00,',','.','Naira','Kobo',1.00000,'2014-01-03 20:54:44'),
	('NIO','C$','Nicaraguan Cordoba Oro',558,'hidden',' ','after',2,0.00,',','.','Cordoba','Centavo',1.00000,'2014-01-03 20:54:44'),
	('NOK','Nkr','Norwegian Krone',578,'hidden',' ','after',2,0.00,',',',','Krone','Øre',1.00000,'2014-01-03 20:54:44'),
	('NPR','NPRs','Nepalese Rupee',524,'hidden',' ','after',2,0.00,',','.','Rupee','Paisa',1.00000,'2014-01-03 20:54:44'),
	('NZD','NZ$','New Zealand Dollar',554,'hidden',' ','after',2,0.00,',','.','Dollar','Cent',1.00000,'2014-01-03 20:54:44'),
	('PAB','B/.','Panamanian Balboa',590,'hidden',' ','after',2,0.00,',','.','Balboa','Centésimo',1.00000,'2014-01-03 20:54:44'),
	('PEN','S/.','Peruvian Nuevo Sol',604,'before',' ','hidden',2,0.00,',','.','Nuevos Sole','Céntimo',1.00000,'2014-01-03 20:49:55'),
	('PGK','PGK','Papua New Guinean Kina',598,'hidden',' ','after',2,0.00,',','.','Kina ','Toea',1.00000,'2014-01-03 20:54:44'),
	('PHP','?','Philippine Peso',608,'hidden',' ','after',2,0.00,',','.','Peso','Centavo',1.00000,'2014-01-03 20:54:44'),
	('PKR','PKRs','Pakistani Rupee',586,'hidden',' ','after',0,0.00,',','.','Rupee','Paisa',1.00000,'2014-01-03 20:54:44'),
	('PLN','z?','Polish Z?oty',985,'after',' ','hidden',2,0.00,',',',','Z?otych','Grosz',1.00000,'2014-01-03 20:49:55'),
	('PYG','?','Paraguayan Guarani',600,'hidden',' ','after',0,0.00,',','.','Guarani','Céntimo',1.00000,'2014-01-03 20:54:44'),
	('QAR','QR','Qatari Rial',634,'hidden',' ','after',2,0.00,',','.','Rial','Dirham',1.00000,'2014-01-03 20:54:44'),
	('RHD','RH$','Rhodesian Dollar',NULL,'hidden',' ','after',2,0.00,',','.','Dollar','Cent',1.00000,'2014-01-03 20:54:44'),
	('RON','RON','Romanian Leu',NULL,'hidden',' ','after',2,0.00,',','.','Leu','Ban',1.00000,'2014-01-03 20:54:44'),
	('RSD','din.','Serbian Dinar',NULL,'hidden',' ','after',0,0.00,',','.','Dinars','Para',1.00000,'2014-01-03 20:54:44'),
	('RUB','???.','Russian Ruble',643,'after',' ','hidden',2,0.00,',',',','Ruble','Kopek',1.00000,'2014-01-03 20:49:55'),
	('SAR','SR','Saudi Riyal',682,'hidden',' ','after',2,0.00,',','.','Riyals','Hallallah',1.00000,'2014-01-03 20:54:44'),
	('SBD','SI$','Solomon Islands Dollar',90,'hidden',' ','after',2,0.00,',','.','Dollar','Cent',1.00000,'2014-01-03 20:54:44'),
	('SCR','SRe','Seychellois Rupee',690,'hidden',' ','after',2,0.00,',','.','Rupee','Cent',1.00000,'2014-01-03 20:54:44'),
	('SDD','LSd','Old Sudanese Dinar',736,'hidden',' ','after',2,0.00,',','.','Dinar','None',1.00000,'2014-01-03 20:54:44'),
	('SEK','kr','Swedish Krona',752,'after',' ','hidden',2,0.00,',',',','Kronor','Öre',1.00000,'2014-01-03 20:49:55'),
	('SGD','S$','Singapore Dollar',702,'hidden',' ','after',2,0.00,',','.','Dollar','Cent',1.00000,'2014-01-03 20:54:44'),
	('SHP','SH£','Saint Helena Pound',654,'hidden',' ','after',2,0.00,',','.','Pound','Penny',1.00000,'2014-01-03 20:54:44'),
	('SLL','Le','Sierra Leonean Leone',694,'hidden',' ','after',0,0.00,',','.','Leone','Cent',1.00000,'2014-01-03 20:54:44'),
	('SOS','Ssh','Somali Shilling',706,'hidden',' ','after',0,0.00,',','.','Shilling','Cent',1.00000,'2014-01-03 20:54:44'),
	('SRD','SR$','Surinamese Dollar',NULL,'hidden',' ','after',2,0.00,',','.','Dollar','Cent',1.00000,'2014-01-03 20:54:44'),
	('SRG','Sf','Suriname Guilder',740,'hidden',' ','after',2,0.00,',','.','Guilder','Cent',1.00000,'2014-01-03 20:54:44'),
	('STD','Db','São Tomé and Príncipe Dobra',678,'hidden',' ','after',0,0.00,',','.','Dobra','Cêntimo',1.00000,'2014-01-03 20:54:44'),
	('SYP','SY£','Syrian Pound',760,'hidden',' ','after',0,0.00,',','.','Pound','Piastre',1.00000,'2014-01-03 20:54:44'),
	('SZL','SZL','Swazi Lilangeni',748,'hidden',' ','after',2,0.00,',','.','Lilangeni','Cent',1.00000,'2014-01-03 20:54:44'),
	('THB','?','Thai Baht',764,'hidden',' ','after',2,0.00,',','.','Baht','Satang',1.00000,'2014-01-03 20:54:44'),
	('TND','DT','Tunisian Dinar',788,'hidden',' ','after',3,0.00,',','.','Dinar','Millime',1.00000,'2014-01-03 20:54:44'),
	('TOP','T$','Tongan Pa?anga',776,'hidden',' ','after',2,0.00,',','.','Pa?anga','Senit',1.00000,'2014-01-03 20:54:44'),
	('TRY','TL','Turkish Lira',949,'after',' ','',2,0.00,'.',',','Lira','Kurus',1.00000,'2014-01-03 20:49:55'),
	('TTD','TT$','Trinidad and Tobago Dollar',780,'hidden',' ','after',2,0.00,',','.','Dollar','Cent',1.00000,'2014-01-03 20:54:44'),
	('TWD','NT$','New Taiwan Dollar',901,'hidden',' ','after',2,0.00,',','.','New Dollar','Cent',1.00000,'2014-01-03 20:54:44'),
	('TZS','TSh','Tanzanian Shilling',834,'hidden',' ','after',0,0.00,',','.','Shilling','Senti',1.00000,'2014-01-03 20:54:44'),
	('UAH','???.','Ukrainian Hryvnia',980,'after',' ','hidden',2,0.00,',','.','Hryvnia','Kopiyka',1.00000,'2014-01-03 20:49:55'),
	('UGX','USh','Ugandan Shilling',800,'hidden',' ','after',0,0.00,',','.','Shilling','Cent',1.00000,'2014-01-03 20:54:44'),
	('USD','$','United States Dollar',840,'before',' ','hidden',2,0.00,',','.','Dollar','Cent',1.00000,'2014-01-03 20:49:55'),
	('UYU','\$U','Uruguayan Peso',858,'hidden',' ','after',2,0.00,',','.','Peso','Centésimo',1.00000,'2014-01-03 20:54:44'),
	('VEF','Bs.F.','Venezuelan Bolívar Fuerte',NULL,'hidden',' ','after',2,0.00,',','.','Bolivares Fuerte','Céntimo',1.00000,'2014-01-03 20:54:44'),
	('VND','?','Vietnamese Dong',704,'after','','hidden',0,0.00,'.','.','Dong','Hà',1.00000,'2014-01-03 20:53:33'),
	('VUV','VT','Vanuatu Vatu',548,'hidden',' ','after',0,0.00,',','.','Vatu',NULL,1.00000,'2014-01-03 20:54:44'),
	('WST','WS$','Samoan Tala',882,'hidden',' ','after',2,0.00,',','.','Tala','Sene',1.00000,'2014-01-03 20:54:44'),
	('XAF','FCFA','CFA Franc BEAC',950,'hidden',' ','after',0,0.00,',','.','Franc','Centime',1.00000,'2014-01-03 20:54:44'),
	('XCD','EC$','East Caribbean Dollar',951,'hidden',' ','after',2,0.00,',','.','Dollar','Cent',1.00000,'2014-01-03 20:54:44'),
	('XOF','CFA','CFA Franc BCEAO',952,'hidden',' ','after',0,0.00,',','.','Franc','Centime',1.00000,'2014-01-03 20:54:44'),
	('XPF','CFPF','CFP Franc',953,'hidden',' ','after',0,0.00,',','.','Franc','Centime',1.00000,'2014-01-03 20:54:44'),
	('YER','YR','Yemeni Rial',886,'hidden',' ','after',0,0.00,',','.','Rial','Fils',1.00000,'2014-01-03 20:54:44'),
	('ZAR','R','South African Rand',710,'before',' ','hidden',2,0.00,',','.','Rand','Cent',1.00000,'2014-01-03 20:49:55'),
	('ZMK','ZK','Zambian Kwacha',894,'hidden',' ','after',0,0.00,',','.','Kwacha','Ngwee',1.00000,'2014-01-03 20:54:44');",
        "INSERT INTO `{$_TABLES['shop.shipping']}`
            (id, module_code, name, min_units, max_units, rates)
        VALUES
            (0, 'usps', 'USPS Priority Flat Rate', 0.0001, 50.0000, '[{\"dscp\":\"Small\",\"units\":5,\"rate\":7.2},{\"dscp\":\"Medium\",\"units\":20,\"rate\":13.65},{\"dscp\":\"Large\",\"units\":50,\"rate\":18.9}]')",
);

$SHOP_UPGRADE['0.7.1'] = array(
    "ALTER TABLE {$_TABLES['shop.shipping']} ADD `valid_from` int(11) unsigned NOT NULL DEFAULT '0' AFTER `enabled`",
    "ALTER TABLE {$_TABLES['shop.shipping']} ADD `valid_to` int(11) unsigned NOT NULL DEFAULT '2145902399' AFTER `valid_from`",
    "ALTER TABLE {$_TABLES['shop.shipping']} ADD `use_fixed` tinyint(1) unsigned NOT NULL DEFAULT '1' AFTER `valid_to`",
    "ALTER TABLE {$_TABLES['shop.orderitems']} DROP `status`",
    "ALTER TABLE {$_TABLES['shop.ipnlog']} ADD order_id varchar(40)",
    "ALTER TABLE {$_TABLES['shop.orders']} ADD `shipper_id` int(3) UNSIGNED DEFAULT '0' AFTER `order_seq`",
);
$SHOP_UPGRADE['1.0.0'] = array(
    "CREATE TABLE `{$_TABLES['shop.prod_opt_grps']}` (
      `pog_id` int(11) unsigned NOT NULL AUTO_INCREMENT,
      `pog_type` varchar(11) NOT NULL DEFAULT 'select',
      `pog_name` varchar(40) NOT NULL DEFAULT '',
      `pog_orderby` tinyint(2) DEFAULT '0',
      PRIMARY KEY (`pog_id`),
      UNIQUE KEY `pog_name` (`pog_name`),
      KEY `orderby` (`pog_orderby`,`pog_name`)
    ) ENGINE=MyISAM",
    "CREATE TABLE `{$_TABLES['shop.oi_opts']}` (
      `oio_id` int(11) unsigned NOT NULL AUTO_INCREMENT,
      `oi_id` int(11) unsigned NOT NULL,
      `pog_id` int(11) unsigned NOT NULL DEFAULT '0',
      `pov_id` int(11) unsigned NOT NULL DEFAULT '0',
      `oio_name` varchar(40) DEFAULT NULL,
      `oio_value` varchar(40) DEFAULT NULL,
      `oio_price` decimal(9,4) NOT NULL DEFAULT '0.0000',
      PRIMARY KEY (`oio_id`),
      UNIQUE KEY `key1` (`oi_id`,`pog_id`,`pov_id`,`oio_name`)
    ) ENGINE=MyISAM",
    "CREATE TABLE `{$_TABLES['shop.shipments']}` (
      `shipment_id` int(11) unsigned NOT NULL AUTO_INCREMENT,
      `order_id` varchar(40) DEFAULT NULL,
      `ts` int(11) unsigned DEFAULT NULL,
      `comment` text,
      `shipping_address` text,
      PRIMARY KEY (`shipment_id`),
      KEY `order_id` (`order_id`,`ts`)
    ) ENGINE=MyISAM",
    "CREATE TABLE `{$_TABLES['shop.shipment_items']}` (
      `si_id` int(11) unsigned NOT NULL AUTO_INCREMENT,
      `shipment_id` int(11) unsigned NOT NULL DEFAULT '0',
      `orderitem_id` int(11) unsigned NOT NULL DEFAULT '0',
      `quantity` int(11) NOT NULL DEFAULT '0',
      PRIMARY KEY (`si_id`),
      KEY `shipment_id` (`shipment_id`)
    ) ENGINE=MyISAM",
    "CREATE TABLE `{$_TABLES['shop.shipment_packages']}` (
      `pkg_id` int(11) unsigned NOT NULL AUTO_INCREMENT,
      `shipment_id` int(11) unsigned NOT NULL DEFAULT '0',
      `shipper_id` int(11) unsigned NOT NULL DEFAULT '0',
      `shipper_info` varchar(255) DEFAULT NULL,
      `tracking_num` varchar(80) DEFAULT NULL,
      PRIMARY KEY (`pkg_id`)
    ) ENGINE=MyISAM",
    "CREATE TABLE {$_TABLES['shop.carrier_config']} (
      `code` varchar(10) NOT NULL,
      `data` text,
      PRIMARY KEY (`code`)
    ) ENGINE=MyISAM",
    "CREATE TABLE `{$_TABLES['shop.cache']}` (
      `cache_key` varchar(127) NOT NULL,
      `expires` int(11) unsigned NOT NULL DEFAULT '0',
      `data` mediumtext,
      PRIMARY KEY (`cache_key`),
      KEY (`expires`)
    ) ENGINE=MyISAM",
    "ALTER TABLE {$_TABLES['shop.sales']} CHANGE `start` `start` datetime NOT NULL DEFAULT '1970-01-01 00:00:00'",
    "ALTER TABLE {$_TABLES['shop.address']} CHANGE id addr_id int(11) unsigned NOT NULL auto_increment",
    "ALTER TABLE {$_TABLES['shop.products']} ADD `brand` varchar(255) NOT NULL DEFAULT ''",
    "ALTER TABLE {$_TABLES['shop.products']} ADD `min_ord_qty` int(3) NOT NULL DEFAULT 1",
    "ALTER TABLE {$_TABLES['shop.products']} ADD `max_ord_qty` int(3) NOT NULL DEFAULT 0",
    "ALTER TABLE {$_TABLES['shop.shipping']} ADD `grp_access` int(3) UNSIGNED NOT NULL default 2",
    "ALTER TABLE {$_TABLES['shop.shipping']} ADD `module_code` varchar(10) AFTER `id`",
    "ALTER TABLE {$_TABLES['shop.orderitems']} CHANGE  price price  decimal(9,4) NOT NULL default  0",
    "ALTER TABLE {$_TABLES['shop.orderitems']} ADD base_price decimal(9,4) NOT NULL default 0 AFTER expiration",
    "ALTER TABLE {$_TABLES['shop.orderitems']} ADD qty_discount decimal(5,2) NOT NULL default 0 AFTER price",
    "ALTER TABLE {$_TABLES['shop.categories']} ADD google_taxonomy text AFTER `image`",
    "ALTER TABLE {$_TABLES['shop.images']} ADD `nonce` varchar(20) DEFAULT NULL",
    "ALTER TABLE {$_TABLES['shop.images']} ADD `last_update` timestamp DEFAULT CURRENT_TIMESTAMP ON UPDATE CURRENT_TIMESTAMP",
    "RENAME TABLE {$_TABLES['shop.prod_attr']} TO {$_TABLES['shop.prod_opt_vals']}",
    "ALTER TABLE {$_TABLES['shop.prod_opt_vals']} CHANGE attr_id pov_id int(11) unsigned NOT NULL AUTO_INCREMENT",
    "ALTER TABLE {$_TABLES['shop.prod_opt_vals']} CHANGE attr_value pov_value varchar(64) DEFAULT NULL",
    "ALTER TABLE {$_TABLES['shop.prod_opt_vals']} CHANGE attr_price pov_price decimal(9,4) DEFAULT NULL",
    "ALTER TABLE {$_TABLES['shop.prod_opt_vals']} ADD `pog_id` int(11) UNSIGNED NOT NULL AFTER `pov_id`",
    "ALTER TABLE {$_TABLES['shop.prod_opt_vals']} ADD `sku` varchar(8) DEFAUlt NULL",
    "ALTER TABLE {$_TABLES['shop.prod_opt_vals']} DROP KEY `item_id`",
    "ALTER TABLE {$_TABLES['shop.coupons']} DROP PRIMARY KEY",
    "ALTER TABLE {$_TABLES['shop.coupons']} ADD UNIQUE KEY `code` (`code`)",
    "ALTER TABLE {$_TABLES['shop.coupons']} ADD `id` int(11) unsigned NOT NULL auto_increment PRIMARY KEY FIRST",
    "ALTER TABLE {$_TABLES['shop.coupons']} ADD `status` varchar(10) NOT NULL DEFAULT 'valid'",
    "ALTER TABLE {$_TABLES['shop.gateways']} ADD `grp_access` int(3) UNSIGNED NOT NULL default 2",
    "ALTER TABLE {$_TABLES['shop.images']} ADD `orderby` int(3) NOT NULL default 999 AFTER `product_id`",
);

$SHOP_UPGRADE['1.1.0'] = array(
    "CREATE TABLE `{$_TABLES['shop.tax_rates']}` (
      `code` varchar(25) NOT NULL,
      `country` varchar(3) DEFAULT NULL,
      `state` varchar(10) DEFAULT NULL,
      `zip_from` varchar(10) DEFAULT NULL,
      `zip_to` varchar(10) DEFAULT NULL,
      `region` varchar(40) DEFAULT NULL,
      `combined_rate` float(7,5) NOT NULL DEFAULT '0.00000',
      `state_rate` float(7,5) NOT NULL DEFAULT '0.00000',
      `county_rate` float(7,5) NOT NULL DEFAULT '0.00000',
      `city_rate` float(7,5) NOT NULL DEFAULT '0.00000',
      `special_rate` float(7,5) NOT NULL DEFAULT '0.00000',
      PRIMARY KEY (`code`),
      KEY `country_zipcode` (`country`,`zip_from`),
      KEY `location` (`country`,`state`,`zip_from`),
      KEY `zip_from` (`zip_from`),
      KEY `zip_to` (`zip_to`)
    ) ENGINE=MyISAM",
<<<<<<< HEAD
    "ALTER TABLE {$_TABLES['shop.userinfo']} ADD `pref_gw` varchar(12) NOT NULL DEFAULT ''",
=======
    "CREATE TABLE `{$_TABLES['shop.discountcodes']}` (
      `code_id` int(11) unsigned NOT NULL AUTO_INCREMENT,
      `code` varchar(80) NOT NULL DEFAULT '',
      `percent` decimal(4,2) unsigned NOT NULL DEFAULT '0.00',
      `start` datetime NOT NULL DEFAULT '1970-01-01 00:00:00',
      `end` datetime NOT NULL DEFAULT '9999-12-31 23:59:59',
          `min_order` decimal(9,4) unsigned NOT NULL DEFAULT '0.0000',
      PRIMARY KEY (`code_id`),
      UNIQUE KEY `code` (`code`),
      KEY `bydate` (`start`,`end`)
    ) ENGINE=MyISAM",
    "CREATE TABLE `{$_TABLES['prodXcat']}` (
      `product_id` int(11) unsigned NOT NULL,
      `cat_id` int(11) unsigned NOT NULL,
      PRIMARY KEY (`product_id`,`cat_id`),
      KEY `cat_id` (`cat_id`)
    ) ENGINE=MyISAM",
    "ALTER TABLE {$_TABLES['shop.address']} ADD phone varchar(20) AFTER zip",
    "ALTER TABLE {$_TABLES['shop.userinfo']} ADD `pref_gw` varchar(12) NOT NULL DEFAULT ''",
    "ALTER TABLE {$_TABLES['shop.orderitems']} ADD dc_price decimal(9,4) NOT NULL DEFAUTL 0 after qty_discount",
    "ALTER TALBE {$_TABLES['shop.orders']} ADD `gross_items` decimal(12,4) NOT NULL DEFAULT '0.0000' AFTER buyer_email",
    "ALTER TALBE {$_TABLES['shop.orders']} ADD `net_nontax` decimal(12,4) NOT NULL DEFAULT '0.0000' AFTER gross_items",
    "ALTER TALBE {$_TABLES['shop.orders']} ADD `net_taxable` decimal(12,4) NOT NULL DEFAULT '0.0000' AFTER net_nontax",
    "ALTER TALBE {$_TABLES['shop.orders']} ADD `order_total` decimal(12,4) unsigned DEFAULT '0.0000' AFTER net_taxable",
    "ALTER TALBE {$_TABLES['shop.orders']} ADD `discount_code` varchar(20) DEFAULT NULL AFTER shipper_id",
    "ALTER TALBE {$_TABLES['shop.orders']} ADD `discount_pct` decimal(4,2) DEFAULT '0.00' AFTER discount_code",
>>>>>>> 8d4efc7a
);

$_SQL['shop.prod_opt_grps'] = $SHOP_UPGRADE['1.0.0'][0];
$_SQL['shop.oi_opts'] = $SHOP_UPGRADE['1.0.0'][1];
$_SQL['shop.shipments'] = $SHOP_UPGRADE['1.0.0'][2];
$_SQL['shop.shipment_items'] = $SHOP_UPGRADE['1.0.0'][3];
$_SQL['shop.shipment_packages'] = $SHOP_UPGRADE['1.0.0'][4];
$_SQL['shop.carrier_config'] = $SHOP_UPGRADE['1.0.0'][5];
$_SQL['shop.cache'] = $SHOP_UPGRADE['1.0.0'][6];
$_SQL['shop.tax_rates'] = $SHOP_UPGRADE['1.1.0'][0];
$_SQL['shop.discountcodes'] = $SHOP_UPGRADE['1.1.0'][1];
$_SQL['shop.prodXcat'] = $SHOP_UPGRADE['1.1.0'][2];

?><|MERGE_RESOLUTION|>--- conflicted
+++ resolved
@@ -639,9 +639,6 @@
       KEY `zip_from` (`zip_from`),
       KEY `zip_to` (`zip_to`)
     ) ENGINE=MyISAM",
-<<<<<<< HEAD
-    "ALTER TABLE {$_TABLES['shop.userinfo']} ADD `pref_gw` varchar(12) NOT NULL DEFAULT ''",
-=======
     "CREATE TABLE `{$_TABLES['shop.discountcodes']}` (
       `code_id` int(11) unsigned NOT NULL AUTO_INCREMENT,
       `code` varchar(80) NOT NULL DEFAULT '',
@@ -668,7 +665,6 @@
     "ALTER TALBE {$_TABLES['shop.orders']} ADD `order_total` decimal(12,4) unsigned DEFAULT '0.0000' AFTER net_taxable",
     "ALTER TALBE {$_TABLES['shop.orders']} ADD `discount_code` varchar(20) DEFAULT NULL AFTER shipper_id",
     "ALTER TALBE {$_TABLES['shop.orders']} ADD `discount_pct` decimal(4,2) DEFAULT '0.00' AFTER discount_code",
->>>>>>> 8d4efc7a
 );
 
 $_SQL['shop.prod_opt_grps'] = $SHOP_UPGRADE['1.0.0'][0];
