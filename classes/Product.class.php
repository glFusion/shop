--- conflicted
+++ resolved
@@ -820,8 +820,10 @@
                 if (!empty($nonce)) {
                     Images\Product::setProductID($nonce, $this->id);
                 }
-<<<<<<< HEAD
                 $this->getImages();     // Load images
+                // Clear categories for new products so the new cats get updated
+                // correcly.
+                $this->Categories = array();
             }
             if (isset($A['imgorder']) && !empty($A['imgorder'])) {
                 $img_ids = explode(',', $A['imgorder']);
@@ -838,15 +840,6 @@
                 }
             }
 
-            // Clear categories for new products so the new cats get updated
-            // correcly.
-            $this->Categories = array();
-=======
-                // Clear categories for new products so the new cats get updated
-                // correcly.
-                $this->Categories = array();
-            }
->>>>>>> 043df49e
             $this->updateCategories($A['selected_cats']);
             // Save any variants that were created.
             // First, set item ID into $_POST var for ProductVariant to use.
