--- conflicted
+++ resolved
@@ -181,7 +181,6 @@
 
 
     /**
-<<<<<<< HEAD
      * Get the invoice terms string for simple invoicing.
      *
      * @param   integer $due_days   Due days (terms)
@@ -215,7 +214,10 @@
     public function supportsInvoicing()
     {
         return true;
-=======
+    }
+
+
+    /**
      * Check that the current user is allowed to use this gateway.
      * This limits access to special gateways like 'check' or 'terms'.
      * The internal gateway can be used by all users if the order value
@@ -226,7 +228,6 @@
     public function hasAccess($total=0)
     {
         return SEC_inGroup($this->grp_access);
->>>>>>> f3358ddf
     }
 
 }
