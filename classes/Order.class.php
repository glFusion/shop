--- conflicted
+++ resolved
@@ -1,1991 +1,1981 @@
-<?php
-/**
- * Order class for the Shop plugin.
- *
- * @author      Lee Garner <lee@leegarner.com>
- * @copyright   Copyright (c) 2009-2019 Lee Garner <lee@leegarner.com>
- * @package     shop
- * @version     v0.7.0
- * @license     http://opensource.org/licenses/gpl-2.0.php
- *              GNU Public License v2 or later
- * @filesource
- */
-namespace Shop;
-
-/**
- * Order class.
- * @package shop
- */
-class Order
-{
-    /** Session variable name for storing cart info.
-     * @var string */
-    protected static $session_var = 'glShopCart';
-
-    /** Flag to indicate that administrative actions are being done.
-     * @var boolean */
-    private $isAdmin = false;
-
-    /** Internal properties set via `__set()` and `__get()`.
-     * @var array */
-    private $properties = array();
-
-    /** Flag to indicate that this order has been finalized.
-     * This is not related to the order status, but only to the current view
-     * in the workflow.
-     * @var boolean */
-    private $isFinalView = false;
-
-    /** Flag to indicate that this is a new record.
-     * @var boolean */
-    protected $isNew = true;
-
-    /** Miscellaneious information values used by the Cart class.
-     * @var array */
-    protected $m_info = array();
-
-    /** Flag to indicate that "no shipping" should be set.
-     * @deprecated ?
-     * @var boolean */
-    var $no_shipping = 1;
-
-    /** Address field names.
-     * @var array */
-    protected $_addr_fields = array(
-        'name', 'company', 'address1', 'address2',
-        'city', 'state', 'country', 'zip',
-    );
-
-    /** OrderItem objects.
-     * @var array */
-    protected $items = array();
-
-    /** Order item total.
-     * @var float */
-    protected $subtotal = 0;
-
-    /** Order final total, incl. shipping, handling, etc.
-     * @var float */
-    protected $total = 0;
-
-    /** Number of taxable line items on the order.
-     * @var integer */
-    protected $tax_items = 0;
-
-    /** Currency object, used for formatting amounts.
-     * @var object */
-    protected $Currency;
-
-    /** Statuses that indicate an order is still in a "cart" phase.
-     * @var array */
-    protected static $nonfinal_statuses = array('cart', 'pending');
-
-    /** Order Date.
-     * This field is defined here since it contains an object and
-     * needs to be accessed directly.
-     * @var object */
-    protected $order_date;
-
-    /**
-     * Set internal variables and read the existing order if an id is provided.
-     *
-     * @param   string  $id     Optional order ID to read
-     */
-    public function __construct($id='')
-    {
-        global $_USER, $_SHOP_CONF;
-
-        $this->isNew = true;
-        $this->uid = (int)$_USER['uid'];
-        $this->instructions = '';
-        $this->tax_rate = SHOP_getTaxRate();
-        $this->currency = $_SHOP_CONF['currency'];
-        if (!empty($id)) {
-            $this->order_id = $id;
-            if (!$this->Load($id)) {
-                $this->isNew = true;
-                $this->items = array();
-            } else {
-                $this->isNew = false;
-            }
-        }
-        if ($this->isNew) {
-            $this->order_id = self::_createID();
-            $this->order_date = SHOP_now();
-            $this->token = self::_createToken();
-            $this->shipping = 0;
-            $this->handling = 0;
-            $this->by_gc = 0;
-        }
-    }
-
-
-    /**
-     * Get an object instance for an order.
-     *
-     * @param   string  $id     Order ID
-     * @return  object          Order object
-     */
-    public static function getInstance($id)
-    {
-        static $orders = array();
-        if (!array_key_exists($id, $orders)) {
-            $orders[$id] = new self($id);
-        }
-        return $orders[$id];
-    }
-
-
-    /**
-     * Set a property value.
-     *
-     * @param   string  $name   Name of property to set
-     * @param   mixed   $value  Value to set
-     */
-    function __set($name, $value)
-    {
-        switch ($name) {
-        case 'uid':
-        case 'billto_id':
-        case 'shipto_id':
-        case 'shipper_id':
-            $this->properties[$name] = (int)$value;
-            break;
-
-        case 'tax':
-        case 'tax_rate':
-        case 'shipping':
-        case 'handling':
-        case 'by_gc':
-        case 'ship_units':
-            $this->properties[$name] = (float)$value;
-            break;
-
-        case 'order_seq':
-        default:
-            $this->properties[$name] = $value;
-            break;
-        }
-    }
-
-
-    /**
-     * Return the value of a property, or NULL if the property is not set.
-     *
-     * @param   string  $name   Name of property to retrieve
-     * @return  mixed           Value of property
-     */
-    function __get($name)
-    {
-        if (array_key_exists($name, $this->properties)) {
-            return $this->properties[$name];
-        } else {
-            return NULL;
-        }
-    }
-
-
-    /**
-     * Load the order information from the database.
-     *
-     * @param   string  $id     Order ID
-     * @return  boolean     True on success, False if order not found
-     */
-    public function Load($id = '')
-    {
-        global $_TABLES;
-
-        if ($id != '') {
-            $this->order_id = $id;
-        }
-
-        $cache_key = 'order_' . $this->order_id;
-        $A = Cache::get($cache_key);
-        if ($A === NULL) {
-            $sql = "SELECT * FROM {$_TABLES['shop.orders']}
-                    WHERE order_id='{$this->order_id}'";
-            //echo $sql;die;
-            $res = DB_query($sql);
-            if (!$res) return false;    // requested order not found
-            $A = DB_fetchArray($res, false);
-            if (empty($A)) return false;
-            Cache::set($cache_key, $A, 'orders');
-        }
-        if ($this->setVars($A)) $this->isNew = false;
-
-        // Now load the items
-        $cache_key = 'items_order_' . $this->order_id;
-        $items = Cache::get($cache_key);
-        if ($items === NULL) {
-            $items = array();
-            $sql = "SELECT * FROM {$_TABLES['shop.orderitems']}
-                    WHERE order_id = '{$this->order_id}'";
-            $res = DB_query($sql);
-            if ($res) {
-                while ($A = DB_fetchArray($res, false)) {
-                    $items[$A['id']] = $A;
-                }
-            }
-            Cache::set($cache_key, $items, array('items','orders'));
-        }
-        // Now load the arrays into objects
-        foreach ($items as $item) {
-            $this->items[$item['id']] = new OrderItem($item);
-        }
-        return true;
-    }
-
-
-    /**
-     * Add a single item to this order.
-     * Extracts item information from the provided $data variable, and
-     * reads the item information from the database as well.  The entire
-     * item record is added to the $items array as 'data'
-     *
-     * @param   array   $args   Array of item data
-     */
-    public function addItem($args)
-    {
-        if (!is_array($args)) return;
-        $args['order_id'] = $this->order_id;    // make sure it's set
-        $args['token'] = self::_createToken();  // create a unique token
-        $item = new OrderItem($args);
-        $this->items[] = $item;
-        $this->Save();
-    }
-
-
-    /**
-     * Set the billing address.
-     *
-     * @param   array   $A      Array of info, such as from $_POST
-     */
-    public function setBilling($A)
-    {
-        global $_TABLES;
-
-        $addr_id = SHOP_getVar($A, 'useaddress', 'integer', 0);
-        if ($addr_id == 0) {
-            $addr_id = SHOP_getVar($A, 'id', 'integer', 0);
-        }
-        if ($addr_id > 0) {
-            // If set, the user has selected an existing address. Read
-            // that value and use it's values.
-            Cart::setSession('billing', $addr_id);
-        }
-
-        if (!empty($A)) {
-            $this->billto_id        = $addr_id;
-            $this->billto_name      = SHOP_getVar($A, 'name');
-            $this->billto_company   = SHOP_getVar($A, 'company');
-            $this->billto_address1  = SHOP_getVar($A, 'address1');
-            $this->billto_address2  = SHOP_getVar($A, 'address2');
-            $this->billto_city      = SHOP_getVar($A, 'city');
-            $this->billto_state     = SHOP_getVar($A, 'state');
-            $this->billto_country   = SHOP_getVar($A, 'country');
-            $this->billto_zip       = SHOP_getVar($A, 'zip');
-        }
-        $sql = "UPDATE {$_TABLES['shop.orders']} SET
-            billto_id   = '{$this->shipto_id}',
-            billto_name = '" . DB_escapeString($this->billto_name) . "',
-            billto_company = '" . DB_escapeString($this->billto_company) . "',
-            billto_address1 = '" . DB_escapeString($this->billto_address1) . "',
-            billto_address2 = '" . DB_escapeString($this->billto_address2) . "',
-            billto_city = '" . DB_escapeString($this->billto_city) . "',
-            billto_state = '" . DB_escapeString($this->billto_state) . "',
-            billto_country = '" . DB_escapeString($this->billto_country) . "',
-            billto_zip = '" . DB_escapeString($this->billto_zip) . "'";
-        DB_query($sql);
-        Cache::delete('order_' . $this->order_id);
-    }
-
-
-    /**
-     * Set the shipping address.
-     *
-     * @param   array|NULL  $A      Array of info, or NULL to clear
-     */
-    public function setShipping($A)
-    {
-        global $_TABLES;
-
-        if ($A === NULL) {
-            // Clear out the shipping address
-            $this->shipto_id        = 0;
-            $this->shipto_name      = '';
-            $this->shipto_company   = '';
-            $this->shipto_address1  = '';
-            $this->shipto_address2  = '';
-            $this->shipto_city      = '';
-            $this->shipto_state     = '';
-            $this->shipto_country   = '';
-            $this->shipto_zip       = '';
-        } elseif (is_array($A)) {
-            $addr_id = SHOP_getVar($A, 'useaddress', 'integer', 0);
-            if ($addr_id == 0) {
-                $addr_id = SHOP_getVar($A, 'id', 'integer', 0);
-            }
-            if ($addr_id > 0) {
-                // If set, read and use an existing address
-                Cart::setSession('shipping', $addr_id);
-            }
-            if (!empty($A)) {
-                $this->shipto_id        = $addr_id;
-                $this->shipto_name      = SHOP_getVar($A, 'name');
-                $this->shipto_company   = SHOP_getVar($A, 'company');
-                $this->shipto_address1  = SHOP_getVar($A, 'address1');
-                $this->shipto_address2  = SHOP_getVar($A, 'address2');
-                $this->shipto_city      = SHOP_getVar($A, 'city');
-                $this->shipto_state     = SHOP_getVar($A, 'state');
-                $this->shipto_country   = SHOP_getVar($A, 'country');
-                $this->shipto_zip       = SHOP_getVar($A, 'zip');
-            }
-        }
-        $sql = "UPDATE {$_TABLES['shop.orders']} SET
-            shipto_id   = '{$this->shipto_id}',
-            shipto_name = '" . DB_escapeString($this->shipto_name) . "',
-            shipto_company = '" . DB_escapeString($this->shipto_company) . "',
-            shipto_address1 = '" . DB_escapeString($this->shipto_address1) . "',
-            shipto_address2 = '" . DB_escapeString($this->shipto_address2) . "',
-            shipto_city = '" . DB_escapeString($this->shipto_city) . "',
-            shipto_state = '" . DB_escapeString($this->shipto_state) . "',
-            shipto_country = '" . DB_escapeString($this->shipto_country) . "',
-            shipto_zip = '" . DB_escapeString($this->shipto_zip) . "'";
-        DB_query($sql);
-        Cache::delete('order_' . $this->order_id);
-    }
-
-
-    /**
-     * Set all class variables, from a form or a database item
-     *
-     * @param   array   $A      Array of items
-     */
-    function setVars($A)
-    {
-        global $_USER, $_CONF, $_SHOP_CONF;
-
-        if (!is_array($A)) return false;
-        $tzid = COM_isAnonUser() ? $_CONF['timezone'] : $_USER['tzid'];
-
-        $this->uid      = SHOP_getVar($A, 'uid', 'int');
-        $this->status   = SHOP_getVar($A, 'status');
-        $this->pmt_method = SHOP_getVar($A, 'pmt_method');
-        $this->pmt_txn_id = SHOP_getVar($A, 'pmt_txn_id');
-        $this->currency = SHOP_getVar($A, 'currency', 'string', $_SHOP_CONF['currency']);
-        $dt = SHOP_getVar($A, 'order_date', 'integer');
-        if ($dt > 0) {
-            $this->order_date = new \Date($dt, $tzid);
-        } else {
-            $this->order_date = SHOP_now();
-        }
-        $this->order_id = SHOP_getVar($A, 'order_id');
-        $this->shipping = SHOP_getVar($A, 'shipping', 'float');
-        $this->handling = SHOP_getVar($A, 'handling', 'float');
-        $this->tax = SHOP_getVar($A, 'tax', 'float');
-        $this->instructions = SHOP_getVar($A, 'instructions');
-        $this->by_gc = SHOP_getVar($A, 'by_gc', 'float');
-        $this->token = SHOP_getVar($A, 'token', 'string');
-        $this->buyer_email = SHOP_getVar($A, 'buyer_email');
-        $this->billto_id = SHOP_getVar($A, 'billto_id', 'integer');
-        $this->shipto_id = SHOP_getVar($A, 'shipto_id', 'integer');
-        $this->order_seq = SHOP_getVar($A, 'order_seq', 'integer');
-        if ($this->status != 'cart') {
-            $this->tax_rate = SHOP_getVar($A, 'tax_rate');
-        }
-        $this->m_info = @unserialize(SHOP_getVar($A, 'info'));
-        if ($this->m_info === false) $this->m_info = array();
-        foreach (array('billto', 'shipto') as $type) {
-            foreach ($this->_addr_fields as $name) {
-                $fld = $type . '_' . $name;
-                $this->$fld = $A[$fld];
-            }
-        }
-        if (isset($A['uid'])) $this->uid = $A['uid'];
-
-        if (isset($A['order_id']) && !empty($A['order_id'])) {
-            $this->order_id = $A['order_id'];
-            $this->isNew = false;
-            Cart::setSession('order_id', $A['order_id']);
-        } else {
-            $this->order_id = '';
-            $this->isNew = true;
-            Cart::clearSession('order_id');
-        }
-        $this->shipper_id = $A['shipper_id'];
-    }
-
-
-    /**
-     * API function to delete an entire order record.
-     * Only orders that have a status of "cart" or "pending" can be deleted.
-     * Finalized (paid, shipped, etc.) orders cannot  be removed.
-     * Trying to delete a nonexistant order returns true.
-     *
-     * @param   string  $order_id       Order ID, taken from $_SESSION if empty
-     * @return  boolean     True on success, False on error.
-     */
-    public static function Delete($order_id = '')
-    {
-        global $_TABLES;
-
-        if ($order_id == '') {
-            $order_id = Cart::getSession('order_id');
-        }
-        if (!$order_id) return true;
-
-        $order_id = DB_escapeString($order_id);
-
-        // Just get an instance of this order since there are a couple of values to check.
-        $Ord = self::getInstance($order_id);
-        if ($Ord->isNew) return true;
-
-        // Only orders with no sequence number can be deleted.
-        // Only orders with certain status values can be deleted.
-        if ($Ord->order_seq !== NULL || $Ord->isFinal()) {
-            return false;
-        }
-
-        // Checks passed, delete the order and items
-        $sql = "START TRANSACTION;
-            DELETE FROM {$_TABLES['shop.orderitems']} WHERE order_id = '$order_id';
-            DELETE FROM {$_TABLES['shop.orders']} WHERE order_id = '$order_id';
-            COMMIT;";
-        DB_query($sql);
-        Cache::deleteOrder($order_id);
-        return DB_error() ? false : true;
-    }
-
-
-    /**
-     * Save the current order to the database
-     *
-     * @return  string      Order ID
-     */
-    public function Save()
-    {
-        global $_TABLES, $_SHOP_CONF;
-
-        if (!SHOP_isMinVersion()) return '';
-
-        // Save all the order items
-        foreach ($this->items as $item) {
-            $item->Save();
-        }
-
-        if ($this->isNew) {
-            // Shouldn't have an empty order ID, but double-check
-            if ($this->order_id == '') $this->order_id = self::_createID();
-            if ($this->billto_name == '') {
-                $this->billto_name = COM_getDisplayName($this->uid);
-            }
-            Cart::setSession('order_id', $this->order_id);
-            // Set field values that can only be set once and not updated
-            $sql1 = "INSERT INTO {$_TABLES['shop.orders']} SET
-                    order_id='{$this->order_id}',
-                    token = '" . DB_escapeString($this->token) . "',
-                    uid = '" . (int)$this->uid . "', ";
-            $sql2 = '';
-        } else {
-            $sql1 = "UPDATE {$_TABLES['shop.orders']} SET ";
-            $sql2 = " WHERE order_id = '{$this->order_id}'";
-        }
-        $this->calcTotalCharges();
-
-        $fields = array(
-                "order_date = '{$this->order_date->toUnix()}'",
-                "status = '{$this->status}'",
-                "pmt_txn_id = '" . DB_escapeString($this->pmt_txn_id) . "'",
-                "pmt_method = '" . DB_escapeString($this->pmt_method) . "'",
-                "by_gc = '{$this->by_gc}'",
-                "phone = '" . DB_escapeString($this->phone) . "'",
-                "tax = '{$this->tax}'",
-                "shipping = '{$this->shipping}'",
-                "handling = '{$this->handling}'",
-                "instructions = '" . DB_escapeString($this->instructions) . "'",
-                "buyer_email = '" . DB_escapeString($this->buyer_email) . "'",
-                "info = '" . DB_escapeString(@serialize($this->m_info)) . "'",
-                "tax_rate = '{$this->tax_rate}'",
-                "currency = '{$this->currency}'",
-                "shipper_id = '{$this->shipper_id}'",
-        );
-        foreach (array('billto', 'shipto') as $type) {
-            $fld = $type . '_id';
-            $fields[] = "$fld = " . (int)$this->$fld;
-            foreach ($this->_addr_fields as $name) {
-                $fld = $type . '_' . $name;
-                $fields[] = $fld . "='" . DB_escapeString($this->$fld) . "'";
-            }
-        }
-        $sql = $sql1 . implode(', ', $fields) . $sql2;
-        //echo $sql;die;
-        //COM_errorLog("Save: " . $sql);
-        DB_query($sql);
-        Cache::deleteOrder($this->order_id);
-        $this->isNew = false;
-        return $this->order_id;
-    }
-
-
-    /**
-     * View or print the current order.
-     * Access is controlled by the caller invoking canView() since a token
-     * may be required.
-     *
-     * @param  string  $view       View to display (cart, final order, etc.)
-     * @param  integer $step       Current step, for updating next_step in the form
-     * @return string      HTML for order view
-     */
-    public function View($view = 'order', $step = 0)
-    {
-        global $_SHOP_CONF, $_USER, $LANG_SHOP;
-
-        $this->isFinalView = false;
-        $is_invoice = true;    // normal view/printing view
-        $icon_tooltips = array();
-
-        switch ($view) {
-        case 'order':
-        case 'adminview';
-            $this->isFinalView = true;
-        case 'checkout':
-            $tplname = 'order';
-            break;
-        case 'viewcart':
-            $tplname = 'viewcart';
-            break;
-        case 'packinglist':
-            // Print a packing list. Same as print view but no prices or fees shown.
-            $is_invoice = false;
-        case 'print':
-        case 'printorder':
-            $this->isFinalView = true;
-            $tplname = 'order.print';
-            break;
-        }
-        $step = (int)$step;
-
-        $T = new \Template(SHOP_PI_PATH . '/templates');
-        $T->set_file('order', $tplname . '.thtml');
-        foreach (array('billto', 'shipto') as $type) {
-            foreach ($this->_addr_fields as $name) {
-                $fldname = $type . '_' . $name;
-                $T->set_var($fldname, $this->$fldname);
-            }
-        }
-
-        // Set flags in the template to indicate which address blocks are
-        // to be shown.
-        foreach (Workflow::getAll($this) as $key => $wf) {
-            $T->set_var('have_' . $wf->wf_name, 'true');
-        }
-
-        $T->set_block('order', 'ItemRow', 'iRow');
-
-        $Currency = Currency::getInstance($this->currency);
-        $this->no_shipping = 1;   // no shipping unless physical item ordered
-        $this->subtotal = 0;
-        $item_qty = array();        // array to track quantity by base item ID
-        $have_images = false;
-        foreach ($this->items as $item) {
-            $P = $item->getProduct();
-            if ($is_invoice) {
-                $img_filename = $P->getOneImage();
-                if (!empty($img_filename)) {
-                    $img_url = COM_createImage(
-                        SHOP_ImageUrl($img_filename, 100, 100)
-                    );
-                    $T->set_var('img_url', $img_url);
-                    $have_images = true;
-                }
-            }
-
-            if (!isset($item_qty[$item->product_id])) {
-                $total_item_q = $this->getTotalBaseItems($item->product_id);
-                $item_qty[$item->product_id] = array(
-                    'qty'   => $total_item_q,
-                    'discount' => $P->getDiscount($total_item_q),
-                );
-            }
-            if ($item_qty[$item->product_id]['discount'] > 0) {
-                $discount_items ++;
-                $price_tooltip = sprintf(
-                    $LANG_SHOP['reflects_disc'],
-                    $item_qty[$item->product_id]['discount']
-                );
-            } else {
-                $price_tooltip = '';
-            }
-            $item_total = $item->price * $item->quantity;
-            $this->subtotal += $item_total;
-            if ($P->taxable) {
-                $this->tax_items++;       // count the taxable items for display
-            }
-            $T->set_var(array(
-                'cart_item_id'  => $item->id,
-                'fixed_q'       => $P->getFixedQuantity(),
-                'item_id'       => htmlspecialchars($item->product_id),
-                'item_dscp'     => htmlspecialchars($item->description),
-                'item_price'    => $Currency->FormatValue($item->price),
-                'item_quantity' => (int)$item->quantity,
-                'item_total'    => $Currency->FormatValue($item_total),
-                'is_admin'      => $this->isAdmin ? 'true' : '',
-                'is_file'       => $item->canDownload() ? true : false,
-                'taxable'       => $this->tax_rate > 0 ? $P->taxable : 0,
-                'tax_icon'      => $LANG_SHOP['tax'][0],
-                'discount_icon' => 'D',
-                'discount_tooltip' => $price_tooltip,
-                'token'         => $item->token,
-                'item_options'  => $P->getOptionDisplay($item),
-                'item_link'     => $P->getLink(),
-                'pi_url'        => SHOP_URL,
-                'is_invoice'    => $is_invoice,
-                'del_item_url'  => COM_buildUrl(SHOP_URL . "/cart.php?action=delete&id={$item->id}"),
-                'detail_url'    => $P->getLink(),
-                'price_tooltip' => $price_tooltip,
-            ) );
-            if ($P->isPhysical()) {
-                $this->no_shipping = 0;
-            }
-            $T->parse('iRow', 'ItemRow', true);
-            $T->clear_var('iOpts');
-        }
-
-        if ($discount_items > 0) {
-            $icon_tooltips[] = $LANG_SHOP['discount'][0] . ' = Includes discount';
-        }
-        if ($this->tax_items > 0) {
-            $icon_tooltips[] = $LANG_SHOP['taxable'][0] . ' = ' . $LANG_SHOP['taxable'];
-        }
-        $this->total = $this->getTotal();     // also calls calcTax()
-        $icon_tooltips = implode('<br />', $icon_tooltips);
-        $by_gc = (float)$this->getInfo('apply_gc');
-
-        // Needed to get shipper ID into m_info array if not already there
-        $shipper_select = $this->selectShipper();
-        $T->set_var(array(
-            'pi_url'        => SHOP_URL,
-            'account_url'   => COM_buildUrl(SHOP_URL . '/account.php'),
-            'pi_admin_url'  => SHOP_ADMIN_URL,
-            'ship_select'   => $this->isFinalView ? NULL : $shipper_select,
-            'shipper_name'  => Shipper::getInstance($this->shipper_id)->name,
-            'total'         => $Currency->Format($this->total),
-            'not_final'     => !$this->isFinalView,
-            'order_date'    => $this->order_date->format($_SHOP_CONF['datetime_fmt'], true),
-            'order_date_tip' => $this->order_date->format($_SHOP_CONF['datetime_fmt'], false),
-            'order_number' => $this->order_id,
-            'shipping'      => $this->shipper_id > 0 ? $Currency->FormatValue($this->shipping) : 0,
-            'handling'      => $this->handling > 0 ? $Currency->FormatValue($this->handling) : 0,
-            'subtotal'      => $this->subtotal == $this->total ? '' : $Currency->Format($this->subtotal),
-            'order_instr'   => htmlspecialchars($this->instructions),
-            'shop_name'     => $_SHOP_CONF['shop_name'],
-            'shop_addr'     => $_SHOP_CONF['shop_addr'],
-            'shop_phone'    => $_SHOP_CONF['shop_phone'],
-            'apply_gc'      => $by_gc > 0 ? $Currency->FormatValue($by_gc) : 0,
-            'net_total'     => $Currency->Format($this->total - $by_gc),
-            'cart_tax'      => $this->tax > 0 ? $Currency->FormatValue($this->tax) : 0,
-            'lang_tax_on_items'  => sprintf($LANG_SHOP['tax_on_x_items'], $this->tax_rate * 100, $this->tax_items),
-            'status'        => $this->status,
-            'token'         => $this->token,
-            'allow_gc'      => $_SHOP_CONF['gc_enabled']  && !COM_isAnonUser() ? true : false,
-            'next_step'     => $step + 1,
-            'not_anon'      => !COM_isAnonUser(),
-            'ship_method'   => Shipper::getInstance($this->shipper_id)->name,
-            'total_prefix'  => $Currency->Pre(),
-            'total_postfix' => $Currency->Post(),
-            'total_num'     => $Currency->FormatValue($this->total),
-            'cur_decimals'  => $Currency->Decimals(),
-            'item_subtotal' => $Currency->FormatValue($this->subtotal),
-            'return_url'    => SHOP_getUrl(),
-            'is_invoice'    => $is_invoice,
-            'icon_dscp'     => $icon_tooltips,
-            'print_url'     => $this->buildUrl('print'),
-            'price_tooltip' => $price_tooltip,
-            'have_images'   => $is_invoice ? $have_images : false,
-            'linkPackingList' => self::linkPackingList($this->order_id),
-            'linkPrint'     => self::linkPrint($this->order_id),
-        ) );
-
-        if ($this->isAdmin) {
-            $T->set_var(array(
-                'is_admin'      => true,
-                'purch_name'    => COM_getDisplayName($this->uid),
-                'purch_uid'     => $this->uid,
-                'stat_update'   => OrderStatus::Selection($this->order_id, 1, $this->status),
-            ) );
-        }
-
-        // Instantiate a date objet to handle formatting of log timestamps
-        $dt = new \Date('now', $_USER['tzid']);
-        $log = $this->getLog();
-        $T->set_block('order', 'LogMessages', 'Log');
-        foreach ($log as $L) {
-            $dt->setTimestamp($L['ts']);
-            $T->set_var(array(
-                'log_username'  => $L['username'],
-                'log_msg'       => $L['message'],
-                'log_ts'        => $dt->format($_SHOP_CONF['datetime_fmt'], true),
-                'log_ts_tip'    => $dt->format($_SHOP_CONF['datetime_fmt'], false),
-            ) );
-            $T->parse('Log', 'LogMessages', true);
-        }
-
-        $payer_email = $this->buyer_email;
-        if ($payer_email == '' && !COM_isAnonUser()) {
-            $payer_email = $_USER['email'];
-        }
-        $T->set_var('payer_email', $payer_email);
-
-        switch ($view) {
-        case 'viewcart':
-            $T->set_var('gateway_radios', $this->getCheckoutRadios());
-            break;
-        case 'checkout':
-            $gw = Gateway::getInstance($this->getInfo('gateway'));
-            if ($gw) {
-                $T->set_var(array(
-                    'gateway_vars'  => $this->checkoutButton($gw),
-                    'checkout'      => 'true',
-                    'pmt_method'    => $gw->Description(),
-                ) );
-            }
-        default:
-            break;
-        }
-
-        $status = $this->status;
-        if ($this->pmt_method != '') {
-            $gw = Gateway::getInstance($this->pmt_method);
-            if ($gw !== NULL) {
-                $pmt_method = $gw->Description();
-            } else {
-                $pmt_method = $this->pmt_method;
-            }
-
-            $T->set_var(array(
-                'pmt_method' => $pmt_method,
-                'pmt_txn_id' => $this->pmt_txn_id,
-                'ipn_det_url' => IPN::getDetailUrl($this->pmt_txn_id, 'txn_id'),
-            ) );
-        }
-
-        $T->parse('output', 'order');
-        $form = $T->finish($T->get_var('output'));
-        return $form;
-    }
-
-
-    /**
-     * Update the order's status flag to a new value.
-     * If the new status isn't really new, the order is unchanged and "true"
-     * is returned.  If this is called by some automated process, $log can
-     * be set to "false" to avoid logging the change, such as during order
-     * creation.
-     *
-     * @uses    Order::Log()
-     * @param   string  $newstatus      New order status
-     * @param   boolean $log            True to log the change, False to not
-     * @return  boolean                 True on success or no change
-     */
-    public function updateStatus($newstatus, $log = true)
-    {
-        global $_TABLES, $LANG_SHOP;
-
-        $oldstatus = $this->status;
-        // If the status isn't really changed, don't bother updating anything
-        // and just treat it as successful
-        if ($oldstatus == $newstatus) return true;
-
-        $this->status = $newstatus;
-        $db_order_id = DB_escapeString($this->order_id);
-        $log_user = $this->log_user;
-
-        // Clear the order from cache
-        Cache::delete('order_' . $this->order_id);
-
-        // If promoting from a cart status to a real order, add the sequence number.
-        if (!$this->isFinal($oldstatus) && $this->isFinal() && $this->order_seq < 1) {
-            $sql = "START TRANSACTION;
-                SELECT COALESCE(MAX(order_seq)+1,1) FROM {$_TABLES['shop.orders']} INTO @seqno FOR UPDATE;
-                UPDATE {$_TABLES['shop.orders']}
-                    SET status = '". DB_escapeString($newstatus) . "',
-                    order_seq = @seqno
-                WHERE order_id = '$db_order_id';
-                COMMIT;";
-            DB_query($sql);
-            $this->order_seq = (int)DB_getItem($_TABLES['shop.orders'], 'order_seq', "order_id = '{$db_order_id}'");
-        } else {
-            // Update the status but leave the sequence alone
-            $sql = "UPDATE {$_TABLES['shop.orders']} SET
-                    status = '". DB_escapeString($newstatus) . "'
-                WHERE order_id = '$db_order_id';";
-            DB_query($sql);
-        }
-        //echo $sql;die;
-        //COM_errorLog($sql);
-        if (DB_error()) return false;
-        $this->status = $newstatus;     // update in-memory object
-        if ($log) {
-            $this->Log(
-                sprintf($LANG_SHOP['status_changed'], $oldstatus, $newstatus),
-                $log_user
-            );
-        }
-        $this->Notify($newstatus);
-        return true;
-    }
-
-
-    /**
-     * Log a message related to this order.
-     * Typically used to log status changes.  If this is called for an
-     * order object, the local "log_user" variable can be preset to the
-     * log user name.  Otherwise, the current user's display name will be
-     * associated with the log entry.
-     *
-     * @param   string  $msg        Log message
-     * @param   string  $log_user   Optional log username
-     */
-    public function Log($msg, $log_user = '')
-    {
-        global $_TABLES, $_USER;
-
-        // Don't log empty messages by mistake
-        if (empty($msg)) return;
-
-        // If the order ID is omitted, get information from the current
-        // object.
-        if (empty($log_user)) {
-            $log_user = COM_getDisplayName($_USER['uid']) .
-                ' (' . $_USER['uid'] . ')';
-        }
-        $order_id = DB_escapeString($this->order_id);
-        $sql = "INSERT INTO {$_TABLES['shop.order_log']} SET
-            username = '" . DB_escapeString($log_user) . "',
-            order_id = '$order_id',
-            message = '" . DB_escapeString($msg) . "',
-            ts = UNIX_TIMESTAMP()";
-        DB_query($sql);
-        $cache_key = 'orderlog_' . $order_id;
-        Cache::delete($cache_key);
-        return;
-    }
-
-
-    /**
-     * Get the last log entry.
-     * Called from admin ajax to display the log after the status is updated.
-     * Resets the "ts" field to the formatted timestamp.
-     *
-     * @return  array   Array of DB fields.
-     */
-    public function getLastLog()
-    {
-        global $_TABLES, $_SHOP_CONF, $_USER;
-
-        $sql = "SELECT * FROM {$_TABLES['shop.order_log']}
-                WHERE order_id = '" . DB_escapeString($this->order_id) . "'
-                ORDER BY ts DESC
-                LIMIT 1";
-        //echo $sql;die;
-        if (!DB_error()) {
-            $L = DB_fetchArray(DB_query($sql), false);
-            if (!empty($L)) {
-                $dt = new \Date($L['ts'], $_USER['tzid']);
-                $L['ts'] = $dt->format($_SHOP_CONF['datetime_fmt'], true);
-            }
-        }
-        return $L;
-    }
-
-
-    /**
-     * Send an email to the administrator and/or buyer.
-     *
-     * @param   string  $status     Order status (pending, paid, etc.)
-     * @param   string  $gw_msg     Optional gateway message to include with email
-     */
-    public function Notify($status='', $gw_msg='')
-    {
-        global $_CONF, $_SHOP_CONF, $LANG_SHOP;
-
-        // Check if any notification is to be sent for this status update.
-        $notify_buyer = OrderStatus::getInstance($status)->notifyBuyer();
-        $notify_admin = OrderStatus::getInstance($status)->notifyAdmin();
-
-        if ($notify_buyer) {
-            $save_language = $LANG_SHOP;    // save the site language
-            $save_userlang = $_CONF['language'];
-            $LANG_SHOP = self::loadLanguage($this->_getLangName(true));
-            $_CONF['language'] = $this->_getLangName(true);
-            // Set up templates, using language-specific ones if available.
-            // Fall back to English if no others available.
-            $U = UserInfo::getInstance($this->uid);
-            $T = new \Template(array(
-                SHOP_PI_PATH . '/templates/notify/' . $this->_getLangName(),
-                SHOP_PI_PATH . '/templates/notify/' . COM_getLanguageName(),
-                SHOP_PI_PATH . '/templates/notify/english',
-                SHOP_PI_PATH . '/templates/notify', // catch templates using language strings
-            ) );
-            $T->set_file(array(
-                'msg'       => 'msg_buyer.thtml',
-                'msg_body'  => 'order_detail.thtml',
-            ) );
-
-            $text = $this->_prepareNotification($T);
-
-            SHOP_debug("Sending email to " . $this->uid . ' at ' . $this->buyer_email);
-            if ($this->buyer_email != '') {
-                COM_emailNotification(array(
-                    'to' => array($this->buyer_email),
-                    'from' => $_CONF['site_mail'],
-                    'htmlmessage' => $text,
-                    'subject' => $LANG_SHOP['subj_email_user'],
-                ) );
-            }
-            $LANG_SHOP = $save_language;    // Restore the default language
-        }
-
-        if ($notify_admin) {
-            // Set up templates, using language-specific ones if available.
-            // Fall back to English if no others available.
-            // This uses the site default language.
-            $U = UserInfo::getInstance($this->uid);
-            $T = new \Template(array(
-                SHOP_PI_PATH . '/templates/notify/' . COM_getLanguageName(),
-                SHOP_PI_PATH . '/templates/notify/english',
-                SHOP_PI_PATH . '/templates/notify', // catch templates using language strings
-            ) );
-            $T->set_file(array(
-                'msg'       => 'msg_admin.thtml',
-                'msg_body'  => 'order_detail.thtml',
-            ) );
-
-            $text = $this->_prepareNotification($T);
-
-            $email_addr = empty($_SHOP_CONF['admin_email_addr']) ?
-                $_CONF['site_mail'] : $_SHOP_CONF['admin_email_addr'];
-            SHOP_debug("Sending email to admin at $email_addr");
-            COM_emailNotification(array(
-                'to' => array($email_addr),
-                'from' => $_CONF['noreply_mail'],
-                'htmlmessage' => $text,
-                'subject' => $LANG_SHOP['subj_email_admin'],
-            ) );
-        }
-
-    }
-
-
-    /**
-     * This function actually creates the text for notification emails.
-     *
-     * @param   object  &$T     Template object
-     * @return  string      Text for email body
-     */
-    private function _prepareNotification(&$T)
-    {
-        global $_CONF, $_SHOP_CONF, $LANG_SHOP;
-
-        // Add all the items to the message
-        $total = (float)0;      // Track total purchase value
-        $files = array();       // Array of filenames, for attachments
-        $item_total = 0;
-        $dl_links = '';         // Start with empty download links
-        $email_extras = array();
-        $Cur = Currency::getInstance();     // get currency for formatting
-
-        foreach ($this->items as $id=>$item) {
-            $P = $item->getProduct();
-
-            // Add the file to the filename array, if any. Download
-            // links are only included if the order status is 'paid'
-            $file = $P->file;
-            if (!empty($file) && $this->status == 'paid') {
-                $files[] = $file;
-                $dl_url = SHOP_URL . '/download.php?';
-                // There should always be a token, but fall back to the
-                // product ID if there isn't
-                if ($item->token != '') {
-                    $dl_url .= 'token=' . urlencode($item->token);
-                    $dl_url .= '&i=' . $item->id;
-                } else {
-                    $dl_url .= 'id=' . $item->product_id;
-                }
-                $dl_links .= "<a href=\"$dl_url\">$dl_url</a><br />";
-            }
-
-            $ext = (float)$item->quantity * (float)$item->price;
-            $item_total += $ext;
-            $item_descr = $item->getShortDscp();
-            $options_text = $P->getOptionDisplay($item);
-
-            $T->set_block('msg_body', 'ItemList', 'List');
-            $T->set_var(array(
-                'qty'   => $item->quantity,
-                'price' => $Cur->FormatValue($item->price),
-                'ext'   => $Cur->FormatValue($ext),
-                'name'  => $item_descr,
-                'options_text' => $options_text,
-            ) );
-            //), '', false, false);
-            $T->parse('List', 'ItemList', true);
-            $x = $P->EmailExtra($item);
-            if ($x != '') $email_extras[] = $x;
-        }
-
-        $total_amount = $item_total + $this->tax + $this->shipping + $this->handling;
-        $user_name = COM_getDisplayName($this->uid);
-        if ($this->billto_name == '') {
-            $this->billto_name = $user_name;
-        }
-
-        $T->set_var(array(
-            'payment_gross'     => $Cur->Format($total_amount),
-            'payment_items'     => $Cur->Format($item_total),
-            'tax'               => $Cur->FormatValue($this->tax),
-            'tax_num'           => $this->tax,
-            'shipping'          => $Cur->FormatValue($this->shipping),
-            'shipping_num'      => $this->shipping,
-            'handling'          => $Cur->FormatValue($this->handling),
-            'handling_num'      => $this->handling,
-            'payment_date'      => SHOP_now()->toMySQL(true),
-            'payer_email'       => $this->buyer_email,
-            'payer_name'        => $this->billto_name,
-            'site_name'         => $_CONF['site_name'],
-            'txn_id'            => $this->pmt_txn_id,
-            'pi_url'            => SHOP_URL,
-            'pi_admin_url'      => SHOP_ADMIN_URL,
-            'dl_links'          => $dl_links,
-            'buyer_uid'         => $this->uid,
-            'user_name'         => $user_name,
-            'gateway_name'      => $this->pmt_method,
-            'pending'           => $this->status == 'pending' ? 'true' : '',
-            'gw_msg'            => $gw_msg,
-            'status'            => $this->status,
-            'order_instr'       => $this->instructions,
-            'order_id'          => $this->order_id,
-            'token'             => $this->token,
-            'email_extras'      => implode('<br />' . LB, $email_extras),
-            'order_date'        => $this->order_date->format($_SHOP_CONF['datetime_fmt'], true),
-            'order_url'         => $this->buildUrl('view'),
-        ) );
-        //), '', false, false);
-
-        $this->_setAddressTemplate($T);
-
-        // If any part of the order is paid by gift card, indicate that and
-        // calculate the net amount paid by shop, etc.
-        if ($this->by_gc > 0) {
-            $T->set_var(array(
-                'by_gc'     => $Cur->FormatValue($this->by_gc),
-                'net_total' => $Cur->Format($total_amount - $this->by_gc),
-            ) );
-            //), '', false, false);
-        }
-
-        // Show the remaining gift card balance, if any.
-        $gc_bal = \Shop\Products\Coupon::getUserBalance($this->uid);
-        if ($gc_bal > 0) {
-            $T->set_var(array(
-                'gc_bal_fmt' => $Cur->Format($gc_bal),
-                'gc_bal_num' => $gc_bal,
-            ) );
-            //), '', false, false);
-        }
-
-        // parse templates for subject/text
-        $T->set_var(
-            'purchase_details',
-            $T->parse('detail', 'msg_body') //,
-//            '', false, false
-        );
-        $text = $T->parse('text', 'msg');
-        return $text;
-    }
-
-
-    /**
-     * Get the miscellaneous charges on this order.
-     * Just a shortcut to adding up the non-item charges.
-     *
-     * @return  float   Total "other" charges, e.g. tax, shipping, etc.
-     */
-    public function miscCharges()
-    {
-        return $this->shipping + $this->handling + $this->tax;
-    }
-
-
-    /**
-     * Check the user's permission to view this order or cart.
-     *
-     * @return  boolean     True if allowed to view, False if denied.
-     */
-    public function canView($token='')
-    {
-        global $_USER;
-
-        if ($this->isNew || $this->status == 'cart') {
-            // Record not found in DB, or this is a cart (not an order)
-            return false;
-        } elseif ($this->uid > 1 && $_USER['uid'] == $this->uid ||
-            plugin_ismoderator_shop()) {
-            // Administrator, or logged-in buyer
-            return true;
-        } elseif ($token !== '' && $token == $this->token) {
-            return true;
-        } elseif (isset($_GET['token']) && $_GET['token'] == $this->token) {
-            // Anonymous with the correct token
-            return true;
-        } else {
-            // Unauthorized
-            return false;
-        }
-    }
-
-
-    /**
-     * Get all the log entries for this order.
-     *
-     * @return  array   Array of log entries
-     */
-    public function getLog()
-    {
-        global $_TABLES, $_CONF;
-
-        $order_id = DB_escapeString($this->order_id);
-        $cache_key = 'orderlog_' . $order_id;
-        $log = Cache::get($cache_key);
-        if ($log === NULL) {
-            $log = array();
-            $sql = "SELECT * FROM {$_TABLES['shop.order_log']}
-                    WHERE order_id = '$order_id'";
-            $res = DB_query($sql);
-            while ($L = DB_fetchArray($res, false)) {
-                $log[] = $L;
-            }
-            Cache::set($cache_key, $log, 'order_log');
-        }
-        return $log;
-    }
-
-
-    /**
-     * Calculate the tax on this order.
-     * Sets the tax and tax_items properties and returns the tax amount.
-     *
-     * @return  float   Sales Tax amount
-     */
-    public function calcTax()
-    {
-        if ($this->tax_rate == 0) {
-            $this->tax_items = 0;
-            $this->tax = 0;
-        } else {
-            $tax = 0;
-            $this->tax_items = 0;
-            foreach ($this->items as $item) {
-                if ($item->getProduct()->taxable) {
-                    $tax += Currency::getInstance()->RoundVal($this->tax_rate * $item->quantity * $item->price);
-                    $this->tax_items += 1;
-                }
-            }
-            //$this->tax = Currency::getInstance()->RoundVal($this->tax_rate * $tax_amt);
-            $this->tax = $tax;
-        }
-        return $this->tax;
-    }
-
-
-    /**
-     * Calculate the total shipping fee for this order.
-     * Sets $this->shipping, no return value.
-     */
-    public function calcShipping()
-    {
-        // Only calculate shipping if there are physical items,
-        // otherwise shipping = 0
-        if ($this->hasPhysical()) {
-            $shipper_id = $this->shipper_id;
-            $shippers = Shipper::getShippersForOrder($this);
-            if ($shipper_id !== NULL && isset($shippers[$shipper_id])) {
-                // Use the already-selected shipper, if any.
-                // The ship_method var should already be set.
-                $this->shipping = $shippers[$shipper_id]->ordershipping->total_rate;
-            } else {
-                // Get the first shipper available, which will be the best rate.
-                $shipper = reset($shippers);
-                $this->ship_method = $shipper->name;
-                $this->shipping = $shipper->ordershipping->total_rate;
-            }
-        } else {
-            $this->shipping = 0;
-        }
-    }
-
-
-    /**
-     * Calculate total additional charges: tax, shipping and handling..
-     * Simply totals the amounts for each item.
-     *
-     * @return  float   Total additional charges
-     */
-    public function calcTotalCharges()
-    {
-        global $_SHOP_CONF;
-
-        $this->handling = 0;
-        foreach ($this->items as $item) {
-            $P = $item->getProduct();
-            $this->handling += $P->getHandling($item->quantity);
-        }
-
-        $this->calcTax();   // Tax calculation is slightly more complex
-        $this->calcShipping();
-        return $this->tax + $this->shipping + $this->handling;
-    }
-
-
-    /**
-     * Create a random token string for this order to allow anonymous users
-     * to view the order from an email link.
-     *
-     * @return  string      Token string
-     */
-    private static function _createToken()
-    {
-        $len = 13;
-        if (function_exists("random_bytes")) {
-            $bytes = random_bytes(ceil($len / 2));
-        } elseif (function_exists("openssl_random_pseudo_bytes")) {
-            $bytes = openssl_random_pseudo_bytes(ceil($len / 2));
-        } else {
-            $options = array(
-                'length'    => $len * 2,
-                'letters'   => 3,       // mixed case
-                'numbers'   => true,    // include numbers
-                'symbols'   => true,    // include symbols
-                'mask'      => '',
-            );
-            $bytes = \Shop\Products\Coupon::generate($options);
-        }
-        return substr(bin2hex($bytes), 0, $len);
-    }
-
-
-    /**
-     * Get the order total, including tax, shipping and handling.
-     *
-     * @return  float   Total order amount
-     */
-    public function getTotal()
-    {
-        $total = 0;
-        foreach ($this->items as $id => $item) {
-            $total += ($item->price * $item->quantity);
-        }
-        if ($this->isFinalView) {
-            // Already have the amounts calculated, don't do it again
-            // every time the order is viewed since rates may change.
-            $total += $this->shipping + $this->tax + $this->handling;
-        } else {
-            $total += $this->calcTotalCharges();
-        }
-        return Currency::getInstance()->RoundVal($total);
-    }
-
-
-    /**
-     * Set the isAdmin field to indicate whether admin access is being requested.
-     *
-     * @param   boolean $isAdmin    True to get admin view, False for user view
-     */
-    public function setAdmin($isAdmin = false)
-    {
-        $this->isAdmin = $isAdmin == false ? false : true;
-    }
-
-
-    /**
-     * Create the order ID.
-     * Since it's transmitted in cleartext, it'd be a good idea to
-     * use something more "encrypted" than just the session ID.
-     * On the other hand, it can't be too random since it needs to be
-     * repeatable.
-     *
-     * @return  string  Order ID
-     */
-    protected static function _createID()
-    {
-        global $_TABLES;
-        if (function_exists('CUSTOM_shop_orderID')) {
-            $func = 'CUSTOM_shop_orderID';
-        } else {
-            $func = 'COM_makeSid';
-        }
-        do {
-            $id = COM_sanitizeID($func());
-        } while (DB_getItem($_TABLES['shop.orders'], 'order_id', "order_id = '$id'") !== NULL);
-        return $id;
-    }
-
-
-    /**
-     * Check if an item already exists in the cart.
-     * This can be used to determine whether to add the item or not.
-     * Check for "false" return value as the return may be zero for the
-     * first item in the cart.
-     *
-     * @param   string  $item_id    Item ID to check, e.g. "1|2,3,4"
-     * @param   array   $extras     Option custom values, e.g. text fields
-     * @return  integer|boolean Item cart record ID if item exists in cart, False if not
-     */
-    public function Contains($item_id, $extras=array())
-    {
-        $id_parts = SHOP_explode_opts($item_id, true);
-        if (!isset($id_parts[1])) $id_parts[1] = '';
-        $args = array(
-            'product_id'    => $id_parts[0],
-            'options'       => $id_parts[1],
-            'extras'        => $extras,
-        );
-        $Item2 = new OrderItem($args);
-
-        foreach ($this->items as $id=>$Item1) {
-            if ($Item1->Matches($Item2)) {
-                return $id;
-            }
-        }
-        // No matching item_id found
-        return false;
-    }
-
-
-    /**
-     * Get the requested address array.
-     *
-     * @param   string  $type   Type of address, billing or shipping
-     * @return  array           Array of name=>value address elements
-     */
-    public function getAddress($type)
-    {
-        if ($type != 'billto') $type = 'shipto';
-        $fields = array();
-        foreach ($this->_addr_fields as $name) {
-            $fields[$name] = $type . '_' . $name;
-        }
-        return $fields;
-    }
-
-
-    /**
-     * Get the cart info from the private m_info array.
-     * If no key is specified, the entire m_info array is returned.
-     * If a key is specified but not found, the NULL is returned.
-     *
-     * @param   string  $key    Specific item to return
-     * @return  mixed       Value of item, or entire info array
-     */
-    public function getInfo($key = '')
-    {
-        if ($key != '') {
-            if (isset($this->m_info[$key])) {
-                return $this->m_info[$key];
-            } else {
-                return NULL;
-            }
-        } else {
-            return $this->m_info;
-        }
-    }
-
-
-    /**
-     * Get all the items in this order
-     *
-     * @return  array   Array of OrderItem objects
-     */
-    public function getItems()
-    {
-        return $this->items;
-    }
-
-
-    /**
-     * Set an info item into the private info array.
-     *
-     * @param   string  $key    Name of var to set
-     * @param   mixed   $value  Value to set
-     */
-    public function setInfo($key, $value)
-    {
-        $this->m_info[$key] = $value;
-    }
-
-
-    /**
-     * Remove an information item from the private info array.
-     *
-     * @param   string  $key    Name of var to remove
-     */
-    public function remInfo($key)
-    {
-        unset($this->m_info[$key]);
-    }
-
-
-    /**
-     * Get the gift card amount applied to this cart.
-     *
-     * @return  float   Gift card amount
-     */
-    public function getGC()
-    {
-        return (float)$this->getInfo('apply_gc');
-    }
-
-
-    /**
-     * Apply a gift card amount to this cart.
-     *
-     * @param   float   $amt    Amount of credit to apply
-     */
-    public function setGC($amt)
-    {
-        $amt = (float)$amt;
-        if ($amt == -1) {
-            $gc_bal = \Shop\Products\Coupon::getUserBalance();
-            $amt = min($gc_bal, \Shop\Products\Coupon::canPayByGC($this));
-        }
-        $this->setInfo('apply_gc', $amt);
-    }
-
-
-    /**
-     * Set the chosen payment gateway into the cart information.
-     * Used so the gateway will be pre-selected if the buyer returns to the
-     * cart update page.
-     *
-     * @param   string  $gw_name    Gateway name
-     */
-    public function setGateway($gw_name)
-    {
-        $this->setInfo('gateway', $gw_name);
-    }
-
-
-    /**
-     * Check if this order has any physical items.
-     * Used to adapt workflows based on product types.
-     *
-     * @return  boolean     True if at least one physical product is present
-     */
-    public function hasPhysical()
-    {
-        foreach ($this->items as $id=>$item) {
-            if ($item->getProduct()->isPhysical()) {
-                return true;
-            }
-        }
-        return false;
-    }
-
-
-    /**
-     * Check if this order is paid.
-     * The status may be one of several values like "shipped", "closed", etc.
-     * but should not be "cart" or "pending".
-     *
-     * @return  boolean     True if not a cart or pending order, false otherwise
-     */
-    public function isPaid()
-    {
-        switch ($this->status) {
-        case 'cart':
-        case 'pending':
-            return false;
-        default:
-            return true;
-        }
-    }
-
-
-    /**
-     * Get shipping information for the items to use when selecting a shipper.
-     *
-     * @return  array   Array('units'=>unit_count, 'amount'=> fixed per-item amount)
-     */
-    public function getItemShipping()
-    {
-        $shipping_amt = 0;
-        $shipping_units = 0;
-        foreach ($this->items as $item) {
-            $shipping_amt += $item->getShippingAmt();
-            $shipping_units += $item->getShippingUnits();
-        }
-        return array(
-            'units' => $shipping_units,
-            'amount' => $shipping_amt,
-        );
-    }
-
-
-    /**
-     * Set an order record field to a given value.
-     *
-     * @deprecated
-     * @param   string  $field  Field name.
-     * @param   mixed   $value  Field value.
-     * @return  boolean     True on success, False on DB error.
-     */
-    public function setField($field, $value)
-    {
-        global $_TABLES;
-
-        $value = DB_escapeString($value);
-        $order_id = DB_escapeString($this->order_id);
-        $sql = "UPDATE {$_TABLES['shop.orders']}
-            SET $field = '$value'
-            WHERE order_id = '$order_id'";
-        $res = DB_query($sql);
-        if (DB_error()) {
-            COM_errorLog("Order::setField() error executing SQL: $sql");
-            return false;
-        } else {
-            return true;
-        }
-    }
-
-
-    /**
-     * Set shipper information in the info array, including the best rate.
-     *
-     * @param   integer $shipper_id     Shipper record ID
-     */
-    public function setShipper($shipper_id)
-    {
-        if ($this->hasPhysical()) {
-            $shippers = Shipper::getShippersForOrder($this);
-            // Have to iterate through all the shippers since the array is
-            // ordered by rate, not shipper ID
-            foreach ($shippers as $sh) {
-                if ($sh->id == $shipper_id) {
-                    $this->shipping = $sh->ordershipping->total_rate;
-                    $this->shipper_id = $sh->id;
-                    break;
-                }
-            }
-        } else {
-            $this->shipping = 0;
-            $this->shipper_id = 0;
-        }
-    }
-
-
-    /**
-     * Select the shipping method for this order.
-     * Displays a list of shippers with the rates for each
-     * @todo    1. Sort by rate DONE
-     *          2. Save shipper selection with the order
-     *
-     *  @param  integer $step   Current step in workflow
-     *  @return string      HTML for shipper selection form
-     */
-    public function selectShipper()
-    {
-        if (!$this->hasPhysical()) {
-            $this->remInfo('shipper_id');
-            $this->remInfo('shipper_name');
-            return '';
-        }
-
-        // Get all the shippers and rates for the selection
-        $shippers = Shipper::getShippersForOrder($this);
-        if (empty($shippers)) return '';
-
-        // Get the best or previously-selected shipper for the default choice
-<<<<<<< HEAD
-        $shipper_id = $this->shipper_id;
-        if ($shipper_id !== NULL && isset($shippers[$shipper_id])) {
-            // Already have a shipper selected
-            $best = $shippers[$shipper_id];
-        } else {
-=======
-        $best = NULL;
-        $shipper_id = $this->getInfo('shipper_id');
-        if ($shipper_id !== NULL) {
-            // Array is 0-indexed so search for the shipper ID, if any.
-            foreach ($shippers as $id=>$shipper) {
-                if ($shipper->id == $shipper_id) {
-                    // Already have a shipper selected
-                    $best = $shippers[$id];
-                    break;
-                }
-            }
-        }
-        if ($best === NULL) {
->>>>>>> efda3896
-            // None already selected, grab the first one. It has the best rate.
-            $best = reset($shippers);
-            $this->setInfo('shipper_id', $best->id);
-            $this->setInfo('shipper_name', $best->name);
-        }
-
-        $T = SHOP_getTemplate('shipping_method', 'form');
-        $T->set_block('form', 'shipMethodSelect', 'row');
-
-        $ship_rates = array();
-        foreach ($shippers as $shipper) {
-            $sel = $shipper->id == $best->id ? 'selected="selected"' : '';
-            $s_amt = $shipper->ordershipping->total_rate;
-            $rate = array(
-                'amount'    => (string)Currency::getInstance()->FormatValue($s_amt),
-                'total'     => (string)Currency::getInstance()->FormatValue($this->subtotal + $s_amt),
-            );
-            $ship_rates[$shipper->id] = $rate;
-            $T->set_var(array(
-                'method_sel'    => $sel,
-                'method_name'   => $shipper->name,
-                'method_rate'   => Currency::getInstance()->Format($s_amt),
-                'method_id'     => $shipper->id,
-                'order_id'      => $this->order_id,
-                'multi'         => count($shippers) > 1 ? true : false,
-            ) );
-            $T->parse('row', 'shipMethodSelect', true);
-        }
-        $T->set_var('shipper_json', json_encode($ship_rates));
-        $T->parse('output', 'form');
-        return  $T->finish($T->get_var('output'));
-    }
-
-
-    /**
-     * Set all the billing and shipping address vars into the template.
-     *
-     * @param   object  $T      Template object
-     */
-    private function _setAddressTemplate(&$T)
-    {
-        // Set flags in the template to indicate which address blocks are
-        // to be shown.
-        foreach (Workflow::getAll($this) as $key => $wf) {
-            $T->set_var('have_' . $wf->wf_name, 'true');
-        }
-        foreach (array('billto', 'shipto') as $type) {
-            foreach ($this->_addr_fields as $name) {
-                $fldname = $type . '_' . $name;
-                $T->set_var($fldname, $this->$fldname);
-            }
-        }
-    }
-
-
-    /**
-     * Determine if an order is final, that is, cannot be updated or deleted.
-     *
-     * @param   string  $status     Status to check, if not the current status
-     * @return  boolean     True if order is final, False if still a cart or pending
-     */
-    public function isFinal($status = NULL)
-    {
-        if ($status === NULL) {     // checking current status
-            $status = $this->status;
-        }
-        return !in_array($status, self::$nonfinal_statuses);
-    }
-
-
-    /**
-     * Convert from one currency to another.
-     *
-     * @param   string  $new    New currency, configured currency by default
-     * @param   string  $old    Original currency, $this->currency by default
-     * @return  boolean     True on success, False on error
-     */
-    public function convertCurrency($new ='', $old='')
-    {
-        global $_SHOP_CONF;
-
-        if ($new == '') $new = $_SHOP_CONF['currency'];
-        if ($old == '') $old = $this->currency;
-        // If already set, return OK. Nothing to do.
-        if ($new == $old) return true;
-
-        // Update each item's pricing
-        foreach ($this->items as $Item) {
-            $Item->convertCurrency($old, $new);
-        }
-
-        // Update the currency amounts stored with the order
-        foreach (array('tax', 'shipping', 'handling') as $fld) {
-            $this->$fld = Currency::Convert($this->$fld, $new, $old);
-        }
-
-        // Set the order's currency code to the new value and save.
-        $this->currency = $new;
-        $this->Save();
-        return true;
-    }
-
-
-    /**
-     * Provide a central location to get the URL to print or view a single order.
-     *
-     * @param   string  $view   View type (order or print)
-     * @return  string      URL to the view/print page
-     */
-    public function buildUrl($view)
-    {
-        return COM_buildUrl(SHOP_URL . "/order.php?mode=$view&id={$this->order_id}&token={$this->token}");
-    }
-
-
-    /**
-     * Check if there are any non-cart orders or IPN messages in the database.
-     * Used to determine if data can be migrated from Paypal.
-     *
-     * @return  boolean     True if orders table is empty
-     */
-    public static function haveOrders()
-    {
-        global $_TABLES;
-
-        return (
-            (int)DB_getItem(
-                $_TABLES['shop.orders'],
-                'count(*)',
-                "status <> 'cart'"
-            ) > 0 ||
-            DB_count($_TABLES['shop.ipnlog']) > 0
-        );
-    }
-
-
-    /**
-     * Get the base language name from the full string contained in the user record.
-     * For example, "spanish_columbia_utf-8" returns "spanish" if $fullname is
-     * false, or the full string if $fullname is true.
-     * Supplies the language name for notification template selection and
-     * for loading a $LANG_SHOP array.
-     *
-     * @return  string  Language name for the buyer.
-     */
-    private function _getLangName($fullname = false)
-    {
-        global $_TABLES, $_CONF;
-
-        $lang_str = NULL;
-        if ($lang_str !== NULL) {
-            return $lang_str;       // already found the language
-        }
-
-        if ($this->uid == 1) {
-            $lang_str = $_CONF['language'];
-        } else {
-            $lang_str = DB_getItem($_TABLES['users'], 'language',
-                "uid = {$this->uid}"
-            );
-        }
-        if ($lang_str == '') $lang_str = $_CONF['language'];    // fallback
-        if (!$fullname) {
-            $lang = explode('_', $lang_str);
-            return $lang[0];
-        } else {
-            return $lang_str;
-        }
-    }
-
-
-    /**
-     * Loads the requested language array to send email in the recipient's language.
-     * If $requested is an array, the first valid language file is loaded.
-     * If not, the $requested language file is loaded.
-     * If $requested doesn't refer to a vailid language, then $_CONF['language']
-     * is assumed.
-     *
-     * After loading the base language file, the same filename is loaded from
-     * language/custom, if available. The admin can override language strings
-     * by creating a language file in that directory.
-     *
-     * @param   mixed   $requested  A single or array of language strings
-     * @return  array       $LANG_SHOP, the global language array for the plugin
-     */
-    public static function loadLanguage($requested)
-    {
-        global $_CONF;
-
-        // Add the requested language, which may be an array or
-        // a single item.
-        if (is_array($requested)) {
-            $languages = $requested;
-        } else {
-            // If no language requested, load the site/user default
-            $languages = array($requested);
-        }
-
-        // Add the site language as a failsafe
-        $languages[] = $_CONF['language'];
-
-        // Final failsafe, include "english.php" which is known to exist
-        $languages[] = 'english';
-
-        // Search the array for desired language files, in order.
-        $langpath = SHOP_PI_PATH . '/language';
-        foreach ($languages as $language) {
-            if (file_exists("$langpath/$language.php")) {
-                include "$langpath/$language.php";
-                // Include admin-supplied overrides, if any.
-                if (file_exists("$langpath/custom/$language.php")) {
-                    include "$langpath/custom/$language.php";
-                }
-                break;
-            }
-        }
-        return $LANG_SHOP;
-    }
-
-
-    /**
-     * Get the total quantity of items with the same base item ID.
-     * Used to calculate prices where discounts apply.
-     * Similar to self::Contains() but this only considers the base item ID
-     * and ignores option selections rather than looking for an exact match.
-     *
-     * @param   mixed   $item_id    Item ID to check
-     * @return  float       Total quantity of items on the order.
-     */
-    public function getTotalBaseItems($item_id)
-    {
-        $qty = 0;
-        // Extract the item ID if options were included in the parameter
-        $x = explode('|', $item_id);
-        $item_id = $x[0];
-        foreach ($this->items as $item) {
-            if ($item->product_id == $item_id) {
-                $qty += $item->quantity;
-            }
-        }
-        return $qty;
-    }
-
-
-    /**
-     * Apply quantity discounts to all like items on the order.
-     * This allows all items of the same product to be considered for the
-     * discount regardless of options chosen.
-     * If the return value is true then the cart/order should be saved. False
-     * is returned if there were no changes.
-     *
-     * @param   mixed   $item_id    Base Item ID
-     * @return  boolean     True if any prices were changed, False if not.
-     */
-    public function applyQtyDiscounts($item_id)
-    {
-        $have_changes = false;
-        $x = explode('|', $item_id);
-        $item_id = $x[0];
-
-        // Get the product item and see if it has any quantity discounts.
-        // If not, just return.
-        $P = Product::getInstance($item_id);
-        if (!$P->hasDiscounts()) {
-            return false;
-        }
-
-        $total_qty = $this->getTotalBaseItems($item_id);
-        foreach ($this->items as $key=>$item) {
-            if ($item->product_id != $item_id) continue;
-
-            $new_price = $P->getPrice($item->options, $total_qty);
-            if ($new_price != $this->items[$key]->price) {
-                $this->items[$key]->price = $new_price;
-                $have_changes = true;
-            }
-        }
-        return $have_changes;
-    }
-
-
-    /**
-     * Purge all orders from the database.
-     * No safety check or confirmation is done; that should be done before
-     * calling this function.
-     */
-    public static function Purge()
-    {
-        global $_TABLES;
-
-        DB_query("TRUNCATE {$_TABLES['shop.orders']}");
-        DB_query("TRUNCATE {$_TABLES['shop.orderitems']}");
-        DB_query("TRUNCATE {$_TABLES['shop.order_log']}");
-    }
-
-
-    /**
-     * Create the complete tag to link to the packing list for this order.
-     *
-     * @param   string  $order_id   Order ID
-     * @param   string  $target     Target, defaule = "_blank"
-     * @return  string      Complete tag
-     */
-    public static function linkPackingList($order_id, $target='_blank')
-    {
-        global $LANG_SHOP;
-
-        return COM_createLink(
-            '<i class="uk-icon-mini uk-icon-list"></i>',
-           COM_buildUrl(SHOP_URL . '/order.php?mode=packinglist&id=' . $order_id),
-            array(
-                'class' => 'tooltip',
-                'title' => $LANG_SHOP['packinglist'],
-                'target' => $target,
-            )
-        );
-    }
-
-
-    /**
-     * Create the complete tag to link to the print view of this order.
-     *
-     * @param   string  $order_id   Order ID
-     * @param   string  $target     Target, defaule = "_blank"
-     * @return  string      Complete tag
-     */
-    public static function linkPrint($order_id, $target = '_blank')
-    {
-        global $LANG_SHOP;
-
-        return COM_createLink(
-            '<i class="uk-icon-mini uk-icon-print"></i>',
-            COM_buildUrl(SHOP_URL . '/order.php?mode=print&id=' . $order_id),
-            array(
-                'class' => 'tooltip',
-                'title' => $LANG_SHOP['print'],
-                'target' => $target,
-            )
-        );
-    }
-
-
-    /**
-     * Get the total shipping units for this order.
-     * Called from the Shipper class when calculating shipping options.
-     *
-     * @return  float   Total shipping units
-     */
-    public function totalShippingUnits()
-    {
-        $units = 0;
-        foreach ($this->items as $item) {
-            $P = $item->getProduct();
-            if ($P->isPhysical()) {
-                $units += $P->shipping_units * $item->quantity;
-            }
-        }
-        return $units;
-    }
-
-}
-
-?>
+<?php
+/**
+ * Order class for the Shop plugin.
+ *
+ * @author      Lee Garner <lee@leegarner.com>
+ * @copyright   Copyright (c) 2009-2019 Lee Garner <lee@leegarner.com>
+ * @package     shop
+ * @version     v0.7.0
+ * @license     http://opensource.org/licenses/gpl-2.0.php
+ *              GNU Public License v2 or later
+ * @filesource
+ */
+namespace Shop;
+
+/**
+ * Order class.
+ * @package shop
+ */
+class Order
+{
+    /** Session variable name for storing cart info.
+     * @var string */
+    protected static $session_var = 'glShopCart';
+
+    /** Flag to indicate that administrative actions are being done.
+     * @var boolean */
+    private $isAdmin = false;
+
+    /** Internal properties set via `__set()` and `__get()`.
+     * @var array */
+    private $properties = array();
+
+    /** Flag to indicate that this order has been finalized.
+     * This is not related to the order status, but only to the current view
+     * in the workflow.
+     * @var boolean */
+    private $isFinalView = false;
+
+    /** Flag to indicate that this is a new record.
+     * @var boolean */
+    protected $isNew = true;
+
+    /** Miscellaneious information values used by the Cart class.
+     * @var array */
+    protected $m_info = array();
+
+    /** Flag to indicate that "no shipping" should be set.
+     * @deprecated ?
+     * @var boolean */
+    var $no_shipping = 1;
+
+    /** Address field names.
+     * @var array */
+    protected $_addr_fields = array(
+        'name', 'company', 'address1', 'address2',
+        'city', 'state', 'country', 'zip',
+    );
+
+    /** OrderItem objects.
+     * @var array */
+    protected $items = array();
+
+    /** Order item total.
+     * @var float */
+    protected $subtotal = 0;
+
+    /** Order final total, incl. shipping, handling, etc.
+     * @var float */
+    protected $total = 0;
+
+    /** Number of taxable line items on the order.
+     * @var integer */
+    protected $tax_items = 0;
+
+    /** Currency object, used for formatting amounts.
+     * @var object */
+    protected $Currency;
+
+    /** Statuses that indicate an order is still in a "cart" phase.
+     * @var array */
+    protected static $nonfinal_statuses = array('cart', 'pending');
+
+    /** Order Date.
+     * This field is defined here since it contains an object and
+     * needs to be accessed directly.
+     * @var object */
+    protected $order_date;
+
+    /**
+     * Set internal variables and read the existing order if an id is provided.
+     *
+     * @param   string  $id     Optional order ID to read
+     */
+    public function __construct($id='')
+    {
+        global $_USER, $_SHOP_CONF;
+
+        $this->isNew = true;
+        $this->uid = (int)$_USER['uid'];
+        $this->instructions = '';
+        $this->tax_rate = SHOP_getTaxRate();
+        $this->currency = $_SHOP_CONF['currency'];
+        if (!empty($id)) {
+            $this->order_id = $id;
+            if (!$this->Load($id)) {
+                $this->isNew = true;
+                $this->items = array();
+            } else {
+                $this->isNew = false;
+            }
+        }
+        if ($this->isNew) {
+            $this->order_id = self::_createID();
+            $this->order_date = SHOP_now();
+            $this->token = self::_createToken();
+            $this->shipping = 0;
+            $this->handling = 0;
+            $this->by_gc = 0;
+        }
+    }
+
+
+    /**
+     * Get an object instance for an order.
+     *
+     * @param   string  $id     Order ID
+     * @return  object          Order object
+     */
+    public static function getInstance($id)
+    {
+        static $orders = array();
+        if (!array_key_exists($id, $orders)) {
+            $orders[$id] = new self($id);
+        }
+        return $orders[$id];
+    }
+
+
+    /**
+     * Set a property value.
+     *
+     * @param   string  $name   Name of property to set
+     * @param   mixed   $value  Value to set
+     */
+    function __set($name, $value)
+    {
+        switch ($name) {
+        case 'uid':
+        case 'billto_id':
+        case 'shipto_id':
+        case 'shipper_id':
+            $this->properties[$name] = (int)$value;
+            break;
+
+        case 'tax':
+        case 'tax_rate':
+        case 'shipping':
+        case 'handling':
+        case 'by_gc':
+        case 'ship_units':
+            $this->properties[$name] = (float)$value;
+            break;
+
+        case 'order_seq':
+        default:
+            $this->properties[$name] = $value;
+            break;
+        }
+    }
+
+
+    /**
+     * Return the value of a property, or NULL if the property is not set.
+     *
+     * @param   string  $name   Name of property to retrieve
+     * @return  mixed           Value of property
+     */
+    function __get($name)
+    {
+        if (array_key_exists($name, $this->properties)) {
+            return $this->properties[$name];
+        } else {
+            return NULL;
+        }
+    }
+
+
+    /**
+     * Load the order information from the database.
+     *
+     * @param   string  $id     Order ID
+     * @return  boolean     True on success, False if order not found
+     */
+    public function Load($id = '')
+    {
+        global $_TABLES;
+
+        if ($id != '') {
+            $this->order_id = $id;
+        }
+
+        $cache_key = 'order_' . $this->order_id;
+        $A = Cache::get($cache_key);
+        if ($A === NULL) {
+            $sql = "SELECT * FROM {$_TABLES['shop.orders']}
+                    WHERE order_id='{$this->order_id}'";
+            //echo $sql;die;
+            $res = DB_query($sql);
+            if (!$res) return false;    // requested order not found
+            $A = DB_fetchArray($res, false);
+            if (empty($A)) return false;
+            Cache::set($cache_key, $A, 'orders');
+        }
+        if ($this->setVars($A)) $this->isNew = false;
+
+        // Now load the items
+        $cache_key = 'items_order_' . $this->order_id;
+        $items = Cache::get($cache_key);
+        if ($items === NULL) {
+            $items = array();
+            $sql = "SELECT * FROM {$_TABLES['shop.orderitems']}
+                    WHERE order_id = '{$this->order_id}'";
+            $res = DB_query($sql);
+            if ($res) {
+                while ($A = DB_fetchArray($res, false)) {
+                    $items[$A['id']] = $A;
+                }
+            }
+            Cache::set($cache_key, $items, array('items','orders'));
+        }
+        // Now load the arrays into objects
+        foreach ($items as $item) {
+            $this->items[$item['id']] = new OrderItem($item);
+        }
+        return true;
+    }
+
+
+    /**
+     * Add a single item to this order.
+     * Extracts item information from the provided $data variable, and
+     * reads the item information from the database as well.  The entire
+     * item record is added to the $items array as 'data'
+     *
+     * @param   array   $args   Array of item data
+     */
+    public function addItem($args)
+    {
+        if (!is_array($args)) return;
+        $args['order_id'] = $this->order_id;    // make sure it's set
+        $args['token'] = self::_createToken();  // create a unique token
+        $item = new OrderItem($args);
+        $this->items[] = $item;
+        $this->Save();
+    }
+
+
+    /**
+     * Set the billing address.
+     *
+     * @param   array   $A      Array of info, such as from $_POST
+     */
+    public function setBilling($A)
+    {
+        global $_TABLES;
+
+        $addr_id = SHOP_getVar($A, 'useaddress', 'integer', 0);
+        if ($addr_id == 0) {
+            $addr_id = SHOP_getVar($A, 'id', 'integer', 0);
+        }
+        if ($addr_id > 0) {
+            // If set, the user has selected an existing address. Read
+            // that value and use it's values.
+            Cart::setSession('billing', $addr_id);
+        }
+
+        if (!empty($A)) {
+            $this->billto_id        = $addr_id;
+            $this->billto_name      = SHOP_getVar($A, 'name');
+            $this->billto_company   = SHOP_getVar($A, 'company');
+            $this->billto_address1  = SHOP_getVar($A, 'address1');
+            $this->billto_address2  = SHOP_getVar($A, 'address2');
+            $this->billto_city      = SHOP_getVar($A, 'city');
+            $this->billto_state     = SHOP_getVar($A, 'state');
+            $this->billto_country   = SHOP_getVar($A, 'country');
+            $this->billto_zip       = SHOP_getVar($A, 'zip');
+        }
+        $sql = "UPDATE {$_TABLES['shop.orders']} SET
+            billto_id   = '{$this->shipto_id}',
+            billto_name = '" . DB_escapeString($this->billto_name) . "',
+            billto_company = '" . DB_escapeString($this->billto_company) . "',
+            billto_address1 = '" . DB_escapeString($this->billto_address1) . "',
+            billto_address2 = '" . DB_escapeString($this->billto_address2) . "',
+            billto_city = '" . DB_escapeString($this->billto_city) . "',
+            billto_state = '" . DB_escapeString($this->billto_state) . "',
+            billto_country = '" . DB_escapeString($this->billto_country) . "',
+            billto_zip = '" . DB_escapeString($this->billto_zip) . "'";
+        DB_query($sql);
+        Cache::delete('order_' . $this->order_id);
+    }
+
+
+    /**
+     * Set the shipping address.
+     *
+     * @param   array|NULL  $A      Array of info, or NULL to clear
+     */
+    public function setShipping($A)
+    {
+        global $_TABLES;
+
+        if ($A === NULL) {
+            // Clear out the shipping address
+            $this->shipto_id        = 0;
+            $this->shipto_name      = '';
+            $this->shipto_company   = '';
+            $this->shipto_address1  = '';
+            $this->shipto_address2  = '';
+            $this->shipto_city      = '';
+            $this->shipto_state     = '';
+            $this->shipto_country   = '';
+            $this->shipto_zip       = '';
+        } elseif (is_array($A)) {
+            $addr_id = SHOP_getVar($A, 'useaddress', 'integer', 0);
+            if ($addr_id == 0) {
+                $addr_id = SHOP_getVar($A, 'id', 'integer', 0);
+            }
+            if ($addr_id > 0) {
+                // If set, read and use an existing address
+                Cart::setSession('shipping', $addr_id);
+            }
+            if (!empty($A)) {
+                $this->shipto_id        = $addr_id;
+                $this->shipto_name      = SHOP_getVar($A, 'name');
+                $this->shipto_company   = SHOP_getVar($A, 'company');
+                $this->shipto_address1  = SHOP_getVar($A, 'address1');
+                $this->shipto_address2  = SHOP_getVar($A, 'address2');
+                $this->shipto_city      = SHOP_getVar($A, 'city');
+                $this->shipto_state     = SHOP_getVar($A, 'state');
+                $this->shipto_country   = SHOP_getVar($A, 'country');
+                $this->shipto_zip       = SHOP_getVar($A, 'zip');
+            }
+        }
+        $sql = "UPDATE {$_TABLES['shop.orders']} SET
+            shipto_id   = '{$this->shipto_id}',
+            shipto_name = '" . DB_escapeString($this->shipto_name) . "',
+            shipto_company = '" . DB_escapeString($this->shipto_company) . "',
+            shipto_address1 = '" . DB_escapeString($this->shipto_address1) . "',
+            shipto_address2 = '" . DB_escapeString($this->shipto_address2) . "',
+            shipto_city = '" . DB_escapeString($this->shipto_city) . "',
+            shipto_state = '" . DB_escapeString($this->shipto_state) . "',
+            shipto_country = '" . DB_escapeString($this->shipto_country) . "',
+            shipto_zip = '" . DB_escapeString($this->shipto_zip) . "'";
+        DB_query($sql);
+        Cache::delete('order_' . $this->order_id);
+    }
+
+
+    /**
+     * Set all class variables, from a form or a database item
+     *
+     * @param   array   $A      Array of items
+     */
+    function setVars($A)
+    {
+        global $_USER, $_CONF, $_SHOP_CONF;
+
+        if (!is_array($A)) return false;
+        $tzid = COM_isAnonUser() ? $_CONF['timezone'] : $_USER['tzid'];
+
+        $this->uid      = SHOP_getVar($A, 'uid', 'int');
+        $this->status   = SHOP_getVar($A, 'status');
+        $this->pmt_method = SHOP_getVar($A, 'pmt_method');
+        $this->pmt_txn_id = SHOP_getVar($A, 'pmt_txn_id');
+        $this->currency = SHOP_getVar($A, 'currency', 'string', $_SHOP_CONF['currency']);
+        $dt = SHOP_getVar($A, 'order_date', 'integer');
+        if ($dt > 0) {
+            $this->order_date = new \Date($dt, $tzid);
+        } else {
+            $this->order_date = SHOP_now();
+        }
+        $this->order_id = SHOP_getVar($A, 'order_id');
+        $this->shipping = SHOP_getVar($A, 'shipping', 'float');
+        $this->handling = SHOP_getVar($A, 'handling', 'float');
+        $this->tax = SHOP_getVar($A, 'tax', 'float');
+        $this->instructions = SHOP_getVar($A, 'instructions');
+        $this->by_gc = SHOP_getVar($A, 'by_gc', 'float');
+        $this->token = SHOP_getVar($A, 'token', 'string');
+        $this->buyer_email = SHOP_getVar($A, 'buyer_email');
+        $this->billto_id = SHOP_getVar($A, 'billto_id', 'integer');
+        $this->shipto_id = SHOP_getVar($A, 'shipto_id', 'integer');
+        $this->order_seq = SHOP_getVar($A, 'order_seq', 'integer');
+        if ($this->status != 'cart') {
+            $this->tax_rate = SHOP_getVar($A, 'tax_rate');
+        }
+        $this->m_info = @unserialize(SHOP_getVar($A, 'info'));
+        if ($this->m_info === false) $this->m_info = array();
+        foreach (array('billto', 'shipto') as $type) {
+            foreach ($this->_addr_fields as $name) {
+                $fld = $type . '_' . $name;
+                $this->$fld = $A[$fld];
+            }
+        }
+        if (isset($A['uid'])) $this->uid = $A['uid'];
+
+        if (isset($A['order_id']) && !empty($A['order_id'])) {
+            $this->order_id = $A['order_id'];
+            $this->isNew = false;
+            Cart::setSession('order_id', $A['order_id']);
+        } else {
+            $this->order_id = '';
+            $this->isNew = true;
+            Cart::clearSession('order_id');
+        }
+        $this->shipper_id = $A['shipper_id'];
+    }
+
+
+    /**
+     * API function to delete an entire order record.
+     * Only orders that have a status of "cart" or "pending" can be deleted.
+     * Finalized (paid, shipped, etc.) orders cannot  be removed.
+     * Trying to delete a nonexistant order returns true.
+     *
+     * @param   string  $order_id       Order ID, taken from $_SESSION if empty
+     * @return  boolean     True on success, False on error.
+     */
+    public static function Delete($order_id = '')
+    {
+        global $_TABLES;
+
+        if ($order_id == '') {
+            $order_id = Cart::getSession('order_id');
+        }
+        if (!$order_id) return true;
+
+        $order_id = DB_escapeString($order_id);
+
+        // Just get an instance of this order since there are a couple of values to check.
+        $Ord = self::getInstance($order_id);
+        if ($Ord->isNew) return true;
+
+        // Only orders with no sequence number can be deleted.
+        // Only orders with certain status values can be deleted.
+        if ($Ord->order_seq !== NULL || $Ord->isFinal()) {
+            return false;
+        }
+
+        // Checks passed, delete the order and items
+        $sql = "START TRANSACTION;
+            DELETE FROM {$_TABLES['shop.orderitems']} WHERE order_id = '$order_id';
+            DELETE FROM {$_TABLES['shop.orders']} WHERE order_id = '$order_id';
+            COMMIT;";
+        DB_query($sql);
+        Cache::deleteOrder($order_id);
+        return DB_error() ? false : true;
+    }
+
+
+    /**
+     * Save the current order to the database
+     *
+     * @return  string      Order ID
+     */
+    public function Save()
+    {
+        global $_TABLES, $_SHOP_CONF;
+
+        if (!SHOP_isMinVersion()) return '';
+
+        // Save all the order items
+        foreach ($this->items as $item) {
+            $item->Save();
+        }
+
+        if ($this->isNew) {
+            // Shouldn't have an empty order ID, but double-check
+            if ($this->order_id == '') $this->order_id = self::_createID();
+            if ($this->billto_name == '') {
+                $this->billto_name = COM_getDisplayName($this->uid);
+            }
+            Cart::setSession('order_id', $this->order_id);
+            // Set field values that can only be set once and not updated
+            $sql1 = "INSERT INTO {$_TABLES['shop.orders']} SET
+                    order_id='{$this->order_id}',
+                    token = '" . DB_escapeString($this->token) . "',
+                    uid = '" . (int)$this->uid . "', ";
+            $sql2 = '';
+        } else {
+            $sql1 = "UPDATE {$_TABLES['shop.orders']} SET ";
+            $sql2 = " WHERE order_id = '{$this->order_id}'";
+        }
+        $this->calcTotalCharges();
+
+        $fields = array(
+                "order_date = '{$this->order_date->toUnix()}'",
+                "status = '{$this->status}'",
+                "pmt_txn_id = '" . DB_escapeString($this->pmt_txn_id) . "'",
+                "pmt_method = '" . DB_escapeString($this->pmt_method) . "'",
+                "by_gc = '{$this->by_gc}'",
+                "phone = '" . DB_escapeString($this->phone) . "'",
+                "tax = '{$this->tax}'",
+                "shipping = '{$this->shipping}'",
+                "handling = '{$this->handling}'",
+                "instructions = '" . DB_escapeString($this->instructions) . "'",
+                "buyer_email = '" . DB_escapeString($this->buyer_email) . "'",
+                "info = '" . DB_escapeString(@serialize($this->m_info)) . "'",
+                "tax_rate = '{$this->tax_rate}'",
+                "currency = '{$this->currency}'",
+                "shipper_id = '{$this->shipper_id}'",
+        );
+        foreach (array('billto', 'shipto') as $type) {
+            $fld = $type . '_id';
+            $fields[] = "$fld = " . (int)$this->$fld;
+            foreach ($this->_addr_fields as $name) {
+                $fld = $type . '_' . $name;
+                $fields[] = $fld . "='" . DB_escapeString($this->$fld) . "'";
+            }
+        }
+        $sql = $sql1 . implode(', ', $fields) . $sql2;
+        //echo $sql;die;
+        //COM_errorLog("Save: " . $sql);
+        DB_query($sql);
+        Cache::deleteOrder($this->order_id);
+        $this->isNew = false;
+        return $this->order_id;
+    }
+
+
+    /**
+     * View or print the current order.
+     * Access is controlled by the caller invoking canView() since a token
+     * may be required.
+     *
+     * @param  string  $view       View to display (cart, final order, etc.)
+     * @param  integer $step       Current step, for updating next_step in the form
+     * @return string      HTML for order view
+     */
+    public function View($view = 'order', $step = 0)
+    {
+        global $_SHOP_CONF, $_USER, $LANG_SHOP;
+
+        $this->isFinalView = false;
+        $is_invoice = true;    // normal view/printing view
+        $icon_tooltips = array();
+
+        switch ($view) {
+        case 'order':
+        case 'adminview';
+            $this->isFinalView = true;
+        case 'checkout':
+            $tplname = 'order';
+            break;
+        case 'viewcart':
+            $tplname = 'viewcart';
+            break;
+        case 'packinglist':
+            // Print a packing list. Same as print view but no prices or fees shown.
+            $is_invoice = false;
+        case 'print':
+        case 'printorder':
+            $this->isFinalView = true;
+            $tplname = 'order.print';
+            break;
+        }
+        $step = (int)$step;
+
+        $T = new \Template(SHOP_PI_PATH . '/templates');
+        $T->set_file('order', $tplname . '.thtml');
+        foreach (array('billto', 'shipto') as $type) {
+            foreach ($this->_addr_fields as $name) {
+                $fldname = $type . '_' . $name;
+                $T->set_var($fldname, $this->$fldname);
+            }
+        }
+
+        // Set flags in the template to indicate which address blocks are
+        // to be shown.
+        foreach (Workflow::getAll($this) as $key => $wf) {
+            $T->set_var('have_' . $wf->wf_name, 'true');
+        }
+
+        $T->set_block('order', 'ItemRow', 'iRow');
+
+        $Currency = Currency::getInstance($this->currency);
+        $this->no_shipping = 1;   // no shipping unless physical item ordered
+        $this->subtotal = 0;
+        $item_qty = array();        // array to track quantity by base item ID
+        $have_images = false;
+        foreach ($this->items as $item) {
+            $P = $item->getProduct();
+            if ($is_invoice) {
+                $img_filename = $P->getOneImage();
+                if (!empty($img_filename)) {
+                    $img_url = COM_createImage(
+                        SHOP_ImageUrl($img_filename, 100, 100)
+                    );
+                    $T->set_var('img_url', $img_url);
+                    $have_images = true;
+                }
+            }
+
+            if (!isset($item_qty[$item->product_id])) {
+                $total_item_q = $this->getTotalBaseItems($item->product_id);
+                $item_qty[$item->product_id] = array(
+                    'qty'   => $total_item_q,
+                    'discount' => $P->getDiscount($total_item_q),
+                );
+            }
+            if ($item_qty[$item->product_id]['discount'] > 0) {
+                $discount_items ++;
+                $price_tooltip = sprintf(
+                    $LANG_SHOP['reflects_disc'],
+                    $item_qty[$item->product_id]['discount']
+                );
+            } else {
+                $price_tooltip = '';
+            }
+            $item_total = $item->price * $item->quantity;
+            $this->subtotal += $item_total;
+            if ($P->taxable) {
+                $this->tax_items++;       // count the taxable items for display
+            }
+            $T->set_var(array(
+                'cart_item_id'  => $item->id,
+                'fixed_q'       => $P->getFixedQuantity(),
+                'item_id'       => htmlspecialchars($item->product_id),
+                'item_dscp'     => htmlspecialchars($item->description),
+                'item_price'    => $Currency->FormatValue($item->price),
+                'item_quantity' => (int)$item->quantity,
+                'item_total'    => $Currency->FormatValue($item_total),
+                'is_admin'      => $this->isAdmin ? 'true' : '',
+                'is_file'       => $item->canDownload() ? true : false,
+                'taxable'       => $this->tax_rate > 0 ? $P->taxable : 0,
+                'tax_icon'      => $LANG_SHOP['tax'][0],
+                'discount_icon' => 'D',
+                'discount_tooltip' => $price_tooltip,
+                'token'         => $item->token,
+                'item_options'  => $P->getOptionDisplay($item),
+                'item_link'     => $P->getLink(),
+                'pi_url'        => SHOP_URL,
+                'is_invoice'    => $is_invoice,
+                'del_item_url'  => COM_buildUrl(SHOP_URL . "/cart.php?action=delete&id={$item->id}"),
+                'detail_url'    => $P->getLink(),
+                'price_tooltip' => $price_tooltip,
+            ) );
+            if ($P->isPhysical()) {
+                $this->no_shipping = 0;
+            }
+            $T->parse('iRow', 'ItemRow', true);
+            $T->clear_var('iOpts');
+        }
+
+        if ($discount_items > 0) {
+            $icon_tooltips[] = $LANG_SHOP['discount'][0] . ' = Includes discount';
+        }
+        if ($this->tax_items > 0) {
+            $icon_tooltips[] = $LANG_SHOP['taxable'][0] . ' = ' . $LANG_SHOP['taxable'];
+        }
+        $this->total = $this->getTotal();     // also calls calcTax()
+        $icon_tooltips = implode('<br />', $icon_tooltips);
+        $by_gc = (float)$this->getInfo('apply_gc');
+
+        // Needed to get shipper ID into m_info array if not already there
+        $shipper_select = $this->selectShipper();
+        $T->set_var(array(
+            'pi_url'        => SHOP_URL,
+            'account_url'   => COM_buildUrl(SHOP_URL . '/account.php'),
+            'pi_admin_url'  => SHOP_ADMIN_URL,
+            'ship_select'   => $this->isFinalView ? NULL : $shipper_select,
+            'shipper_name'  => Shipper::getInstance($this->shipper_id)->name,
+            'total'         => $Currency->Format($this->total),
+            'not_final'     => !$this->isFinalView,
+            'order_date'    => $this->order_date->format($_SHOP_CONF['datetime_fmt'], true),
+            'order_date_tip' => $this->order_date->format($_SHOP_CONF['datetime_fmt'], false),
+            'order_number' => $this->order_id,
+            'shipping'      => $this->shipper_id > 0 ? $Currency->FormatValue($this->shipping) : 0,
+            'handling'      => $this->handling > 0 ? $Currency->FormatValue($this->handling) : 0,
+            'subtotal'      => $this->subtotal == $this->total ? '' : $Currency->Format($this->subtotal),
+            'order_instr'   => htmlspecialchars($this->instructions),
+            'shop_name'     => $_SHOP_CONF['shop_name'],
+            'shop_addr'     => $_SHOP_CONF['shop_addr'],
+            'shop_phone'    => $_SHOP_CONF['shop_phone'],
+            'apply_gc'      => $by_gc > 0 ? $Currency->FormatValue($by_gc) : 0,
+            'net_total'     => $Currency->Format($this->total - $by_gc),
+            'cart_tax'      => $this->tax > 0 ? $Currency->FormatValue($this->tax) : 0,
+            'lang_tax_on_items'  => sprintf($LANG_SHOP['tax_on_x_items'], $this->tax_rate * 100, $this->tax_items),
+            'status'        => $this->status,
+            'token'         => $this->token,
+            'allow_gc'      => $_SHOP_CONF['gc_enabled']  && !COM_isAnonUser() ? true : false,
+            'next_step'     => $step + 1,
+            'not_anon'      => !COM_isAnonUser(),
+            'ship_method'   => Shipper::getInstance($this->shipper_id)->name,
+            'total_prefix'  => $Currency->Pre(),
+            'total_postfix' => $Currency->Post(),
+            'total_num'     => $Currency->FormatValue($this->total),
+            'cur_decimals'  => $Currency->Decimals(),
+            'item_subtotal' => $Currency->FormatValue($this->subtotal),
+            'return_url'    => SHOP_getUrl(),
+            'is_invoice'    => $is_invoice,
+            'icon_dscp'     => $icon_tooltips,
+            'print_url'     => $this->buildUrl('print'),
+            'price_tooltip' => $price_tooltip,
+            'have_images'   => $is_invoice ? $have_images : false,
+            'linkPackingList' => self::linkPackingList($this->order_id),
+            'linkPrint'     => self::linkPrint($this->order_id),
+        ) );
+
+        if ($this->isAdmin) {
+            $T->set_var(array(
+                'is_admin'      => true,
+                'purch_name'    => COM_getDisplayName($this->uid),
+                'purch_uid'     => $this->uid,
+                'stat_update'   => OrderStatus::Selection($this->order_id, 1, $this->status),
+            ) );
+        }
+
+        // Instantiate a date objet to handle formatting of log timestamps
+        $dt = new \Date('now', $_USER['tzid']);
+        $log = $this->getLog();
+        $T->set_block('order', 'LogMessages', 'Log');
+        foreach ($log as $L) {
+            $dt->setTimestamp($L['ts']);
+            $T->set_var(array(
+                'log_username'  => $L['username'],
+                'log_msg'       => $L['message'],
+                'log_ts'        => $dt->format($_SHOP_CONF['datetime_fmt'], true),
+                'log_ts_tip'    => $dt->format($_SHOP_CONF['datetime_fmt'], false),
+            ) );
+            $T->parse('Log', 'LogMessages', true);
+        }
+
+        $payer_email = $this->buyer_email;
+        if ($payer_email == '' && !COM_isAnonUser()) {
+            $payer_email = $_USER['email'];
+        }
+        $T->set_var('payer_email', $payer_email);
+
+        switch ($view) {
+        case 'viewcart':
+            $T->set_var('gateway_radios', $this->getCheckoutRadios());
+            break;
+        case 'checkout':
+            $gw = Gateway::getInstance($this->getInfo('gateway'));
+            if ($gw) {
+                $T->set_var(array(
+                    'gateway_vars'  => $this->checkoutButton($gw),
+                    'checkout'      => 'true',
+                    'pmt_method'    => $gw->Description(),
+                ) );
+            }
+        default:
+            break;
+        }
+
+        $status = $this->status;
+        if ($this->pmt_method != '') {
+            $gw = Gateway::getInstance($this->pmt_method);
+            if ($gw !== NULL) {
+                $pmt_method = $gw->Description();
+            } else {
+                $pmt_method = $this->pmt_method;
+            }
+
+            $T->set_var(array(
+                'pmt_method' => $pmt_method,
+                'pmt_txn_id' => $this->pmt_txn_id,
+                'ipn_det_url' => IPN::getDetailUrl($this->pmt_txn_id, 'txn_id'),
+            ) );
+        }
+
+        $T->parse('output', 'order');
+        $form = $T->finish($T->get_var('output'));
+        return $form;
+    }
+
+
+    /**
+     * Update the order's status flag to a new value.
+     * If the new status isn't really new, the order is unchanged and "true"
+     * is returned.  If this is called by some automated process, $log can
+     * be set to "false" to avoid logging the change, such as during order
+     * creation.
+     *
+     * @uses    Order::Log()
+     * @param   string  $newstatus      New order status
+     * @param   boolean $log            True to log the change, False to not
+     * @return  boolean                 True on success or no change
+     */
+    public function updateStatus($newstatus, $log = true)
+    {
+        global $_TABLES, $LANG_SHOP;
+
+        $oldstatus = $this->status;
+        // If the status isn't really changed, don't bother updating anything
+        // and just treat it as successful
+        if ($oldstatus == $newstatus) return true;
+
+        $this->status = $newstatus;
+        $db_order_id = DB_escapeString($this->order_id);
+        $log_user = $this->log_user;
+
+        // Clear the order from cache
+        Cache::delete('order_' . $this->order_id);
+
+        // If promoting from a cart status to a real order, add the sequence number.
+        if (!$this->isFinal($oldstatus) && $this->isFinal() && $this->order_seq < 1) {
+            $sql = "START TRANSACTION;
+                SELECT COALESCE(MAX(order_seq)+1,1) FROM {$_TABLES['shop.orders']} INTO @seqno FOR UPDATE;
+                UPDATE {$_TABLES['shop.orders']}
+                    SET status = '". DB_escapeString($newstatus) . "',
+                    order_seq = @seqno
+                WHERE order_id = '$db_order_id';
+                COMMIT;";
+            DB_query($sql);
+            $this->order_seq = (int)DB_getItem($_TABLES['shop.orders'], 'order_seq', "order_id = '{$db_order_id}'");
+        } else {
+            // Update the status but leave the sequence alone
+            $sql = "UPDATE {$_TABLES['shop.orders']} SET
+                    status = '". DB_escapeString($newstatus) . "'
+                WHERE order_id = '$db_order_id';";
+            DB_query($sql);
+        }
+        //echo $sql;die;
+        //COM_errorLog($sql);
+        if (DB_error()) return false;
+        $this->status = $newstatus;     // update in-memory object
+        if ($log) {
+            $this->Log(
+                sprintf($LANG_SHOP['status_changed'], $oldstatus, $newstatus),
+                $log_user
+            );
+        }
+        $this->Notify($newstatus);
+        return true;
+    }
+
+
+    /**
+     * Log a message related to this order.
+     * Typically used to log status changes.  If this is called for an
+     * order object, the local "log_user" variable can be preset to the
+     * log user name.  Otherwise, the current user's display name will be
+     * associated with the log entry.
+     *
+     * @param   string  $msg        Log message
+     * @param   string  $log_user   Optional log username
+     */
+    public function Log($msg, $log_user = '')
+    {
+        global $_TABLES, $_USER;
+
+        // Don't log empty messages by mistake
+        if (empty($msg)) return;
+
+        // If the order ID is omitted, get information from the current
+        // object.
+        if (empty($log_user)) {
+            $log_user = COM_getDisplayName($_USER['uid']) .
+                ' (' . $_USER['uid'] . ')';
+        }
+        $order_id = DB_escapeString($this->order_id);
+        $sql = "INSERT INTO {$_TABLES['shop.order_log']} SET
+            username = '" . DB_escapeString($log_user) . "',
+            order_id = '$order_id',
+            message = '" . DB_escapeString($msg) . "',
+            ts = UNIX_TIMESTAMP()";
+        DB_query($sql);
+        $cache_key = 'orderlog_' . $order_id;
+        Cache::delete($cache_key);
+        return;
+    }
+
+
+    /**
+     * Get the last log entry.
+     * Called from admin ajax to display the log after the status is updated.
+     * Resets the "ts" field to the formatted timestamp.
+     *
+     * @return  array   Array of DB fields.
+     */
+    public function getLastLog()
+    {
+        global $_TABLES, $_SHOP_CONF, $_USER;
+
+        $sql = "SELECT * FROM {$_TABLES['shop.order_log']}
+                WHERE order_id = '" . DB_escapeString($this->order_id) . "'
+                ORDER BY ts DESC
+                LIMIT 1";
+        //echo $sql;die;
+        if (!DB_error()) {
+            $L = DB_fetchArray(DB_query($sql), false);
+            if (!empty($L)) {
+                $dt = new \Date($L['ts'], $_USER['tzid']);
+                $L['ts'] = $dt->format($_SHOP_CONF['datetime_fmt'], true);
+            }
+        }
+        return $L;
+    }
+
+
+    /**
+     * Send an email to the administrator and/or buyer.
+     *
+     * @param   string  $status     Order status (pending, paid, etc.)
+     * @param   string  $gw_msg     Optional gateway message to include with email
+     */
+    public function Notify($status='', $gw_msg='')
+    {
+        global $_CONF, $_SHOP_CONF, $LANG_SHOP;
+
+        // Check if any notification is to be sent for this status update.
+        $notify_buyer = OrderStatus::getInstance($status)->notifyBuyer();
+        $notify_admin = OrderStatus::getInstance($status)->notifyAdmin();
+
+        if ($notify_buyer) {
+            $save_language = $LANG_SHOP;    // save the site language
+            $save_userlang = $_CONF['language'];
+            $LANG_SHOP = self::loadLanguage($this->_getLangName(true));
+            $_CONF['language'] = $this->_getLangName(true);
+            // Set up templates, using language-specific ones if available.
+            // Fall back to English if no others available.
+            $U = UserInfo::getInstance($this->uid);
+            $T = new \Template(array(
+                SHOP_PI_PATH . '/templates/notify/' . $this->_getLangName(),
+                SHOP_PI_PATH . '/templates/notify/' . COM_getLanguageName(),
+                SHOP_PI_PATH . '/templates/notify/english',
+                SHOP_PI_PATH . '/templates/notify', // catch templates using language strings
+            ) );
+            $T->set_file(array(
+                'msg'       => 'msg_buyer.thtml',
+                'msg_body'  => 'order_detail.thtml',
+            ) );
+
+            $text = $this->_prepareNotification($T);
+
+            SHOP_debug("Sending email to " . $this->uid . ' at ' . $this->buyer_email);
+            if ($this->buyer_email != '') {
+                COM_emailNotification(array(
+                    'to' => array($this->buyer_email),
+                    'from' => $_CONF['site_mail'],
+                    'htmlmessage' => $text,
+                    'subject' => $LANG_SHOP['subj_email_user'],
+                ) );
+            }
+            $LANG_SHOP = $save_language;    // Restore the default language
+        }
+
+        if ($notify_admin) {
+            // Set up templates, using language-specific ones if available.
+            // Fall back to English if no others available.
+            // This uses the site default language.
+            $U = UserInfo::getInstance($this->uid);
+            $T = new \Template(array(
+                SHOP_PI_PATH . '/templates/notify/' . COM_getLanguageName(),
+                SHOP_PI_PATH . '/templates/notify/english',
+                SHOP_PI_PATH . '/templates/notify', // catch templates using language strings
+            ) );
+            $T->set_file(array(
+                'msg'       => 'msg_admin.thtml',
+                'msg_body'  => 'order_detail.thtml',
+            ) );
+
+            $text = $this->_prepareNotification($T);
+
+            $email_addr = empty($_SHOP_CONF['admin_email_addr']) ?
+                $_CONF['site_mail'] : $_SHOP_CONF['admin_email_addr'];
+            SHOP_debug("Sending email to admin at $email_addr");
+            COM_emailNotification(array(
+                'to' => array($email_addr),
+                'from' => $_CONF['noreply_mail'],
+                'htmlmessage' => $text,
+                'subject' => $LANG_SHOP['subj_email_admin'],
+            ) );
+        }
+
+    }
+
+
+    /**
+     * This function actually creates the text for notification emails.
+     *
+     * @param   object  &$T     Template object
+     * @return  string      Text for email body
+     */
+    private function _prepareNotification(&$T)
+    {
+        global $_CONF, $_SHOP_CONF, $LANG_SHOP;
+
+        // Add all the items to the message
+        $total = (float)0;      // Track total purchase value
+        $files = array();       // Array of filenames, for attachments
+        $item_total = 0;
+        $dl_links = '';         // Start with empty download links
+        $email_extras = array();
+        $Cur = Currency::getInstance();     // get currency for formatting
+
+        foreach ($this->items as $id=>$item) {
+            $P = $item->getProduct();
+
+            // Add the file to the filename array, if any. Download
+            // links are only included if the order status is 'paid'
+            $file = $P->file;
+            if (!empty($file) && $this->status == 'paid') {
+                $files[] = $file;
+                $dl_url = SHOP_URL . '/download.php?';
+                // There should always be a token, but fall back to the
+                // product ID if there isn't
+                if ($item->token != '') {
+                    $dl_url .= 'token=' . urlencode($item->token);
+                    $dl_url .= '&i=' . $item->id;
+                } else {
+                    $dl_url .= 'id=' . $item->product_id;
+                }
+                $dl_links .= "<a href=\"$dl_url\">$dl_url</a><br />";
+            }
+
+            $ext = (float)$item->quantity * (float)$item->price;
+            $item_total += $ext;
+            $item_descr = $item->getShortDscp();
+            $options_text = $P->getOptionDisplay($item);
+
+            $T->set_block('msg_body', 'ItemList', 'List');
+            $T->set_var(array(
+                'qty'   => $item->quantity,
+                'price' => $Cur->FormatValue($item->price),
+                'ext'   => $Cur->FormatValue($ext),
+                'name'  => $item_descr,
+                'options_text' => $options_text,
+            ) );
+            //), '', false, false);
+            $T->parse('List', 'ItemList', true);
+            $x = $P->EmailExtra($item);
+            if ($x != '') $email_extras[] = $x;
+        }
+
+        $total_amount = $item_total + $this->tax + $this->shipping + $this->handling;
+        $user_name = COM_getDisplayName($this->uid);
+        if ($this->billto_name == '') {
+            $this->billto_name = $user_name;
+        }
+
+        $T->set_var(array(
+            'payment_gross'     => $Cur->Format($total_amount),
+            'payment_items'     => $Cur->Format($item_total),
+            'tax'               => $Cur->FormatValue($this->tax),
+            'tax_num'           => $this->tax,
+            'shipping'          => $Cur->FormatValue($this->shipping),
+            'shipping_num'      => $this->shipping,
+            'handling'          => $Cur->FormatValue($this->handling),
+            'handling_num'      => $this->handling,
+            'payment_date'      => SHOP_now()->toMySQL(true),
+            'payer_email'       => $this->buyer_email,
+            'payer_name'        => $this->billto_name,
+            'site_name'         => $_CONF['site_name'],
+            'txn_id'            => $this->pmt_txn_id,
+            'pi_url'            => SHOP_URL,
+            'pi_admin_url'      => SHOP_ADMIN_URL,
+            'dl_links'          => $dl_links,
+            'buyer_uid'         => $this->uid,
+            'user_name'         => $user_name,
+            'gateway_name'      => $this->pmt_method,
+            'pending'           => $this->status == 'pending' ? 'true' : '',
+            'gw_msg'            => $gw_msg,
+            'status'            => $this->status,
+            'order_instr'       => $this->instructions,
+            'order_id'          => $this->order_id,
+            'token'             => $this->token,
+            'email_extras'      => implode('<br />' . LB, $email_extras),
+            'order_date'        => $this->order_date->format($_SHOP_CONF['datetime_fmt'], true),
+            'order_url'         => $this->buildUrl('view'),
+        ) );
+        //), '', false, false);
+
+        $this->_setAddressTemplate($T);
+
+        // If any part of the order is paid by gift card, indicate that and
+        // calculate the net amount paid by shop, etc.
+        if ($this->by_gc > 0) {
+            $T->set_var(array(
+                'by_gc'     => $Cur->FormatValue($this->by_gc),
+                'net_total' => $Cur->Format($total_amount - $this->by_gc),
+            ) );
+            //), '', false, false);
+        }
+
+        // Show the remaining gift card balance, if any.
+        $gc_bal = \Shop\Products\Coupon::getUserBalance($this->uid);
+        if ($gc_bal > 0) {
+            $T->set_var(array(
+                'gc_bal_fmt' => $Cur->Format($gc_bal),
+                'gc_bal_num' => $gc_bal,
+            ) );
+            //), '', false, false);
+        }
+
+        // parse templates for subject/text
+        $T->set_var(
+            'purchase_details',
+            $T->parse('detail', 'msg_body') //,
+//            '', false, false
+        );
+        $text = $T->parse('text', 'msg');
+        return $text;
+    }
+
+
+    /**
+     * Get the miscellaneous charges on this order.
+     * Just a shortcut to adding up the non-item charges.
+     *
+     * @return  float   Total "other" charges, e.g. tax, shipping, etc.
+     */
+    public function miscCharges()
+    {
+        return $this->shipping + $this->handling + $this->tax;
+    }
+
+
+    /**
+     * Check the user's permission to view this order or cart.
+     *
+     * @return  boolean     True if allowed to view, False if denied.
+     */
+    public function canView($token='')
+    {
+        global $_USER;
+
+        if ($this->isNew || $this->status == 'cart') {
+            // Record not found in DB, or this is a cart (not an order)
+            return false;
+        } elseif ($this->uid > 1 && $_USER['uid'] == $this->uid ||
+            plugin_ismoderator_shop()) {
+            // Administrator, or logged-in buyer
+            return true;
+        } elseif ($token !== '' && $token == $this->token) {
+            return true;
+        } elseif (isset($_GET['token']) && $_GET['token'] == $this->token) {
+            // Anonymous with the correct token
+            return true;
+        } else {
+            // Unauthorized
+            return false;
+        }
+    }
+
+
+    /**
+     * Get all the log entries for this order.
+     *
+     * @return  array   Array of log entries
+     */
+    public function getLog()
+    {
+        global $_TABLES, $_CONF;
+
+        $order_id = DB_escapeString($this->order_id);
+        $cache_key = 'orderlog_' . $order_id;
+        $log = Cache::get($cache_key);
+        if ($log === NULL) {
+            $log = array();
+            $sql = "SELECT * FROM {$_TABLES['shop.order_log']}
+                    WHERE order_id = '$order_id'";
+            $res = DB_query($sql);
+            while ($L = DB_fetchArray($res, false)) {
+                $log[] = $L;
+            }
+            Cache::set($cache_key, $log, 'order_log');
+        }
+        return $log;
+    }
+
+
+    /**
+     * Calculate the tax on this order.
+     * Sets the tax and tax_items properties and returns the tax amount.
+     *
+     * @return  float   Sales Tax amount
+     */
+    public function calcTax()
+    {
+        if ($this->tax_rate == 0) {
+            $this->tax_items = 0;
+            $this->tax = 0;
+        } else {
+            $tax = 0;
+            $this->tax_items = 0;
+            foreach ($this->items as $item) {
+                if ($item->getProduct()->taxable) {
+                    $tax += Currency::getInstance()->RoundVal($this->tax_rate * $item->quantity * $item->price);
+                    $this->tax_items += 1;
+                }
+            }
+            //$this->tax = Currency::getInstance()->RoundVal($this->tax_rate * $tax_amt);
+            $this->tax = $tax;
+        }
+        return $this->tax;
+    }
+
+
+    /**
+     * Calculate the total shipping fee for this order.
+     * Sets $this->shipping, no return value.
+     */
+    public function calcShipping()
+    {
+        // Only calculate shipping if there are physical items,
+        // otherwise shipping = 0
+        if ($this->hasPhysical()) {
+            $shipper_id = $this->shipper_id;
+            $shippers = Shipper::getShippersForOrder($this);
+            if ($shipper_id !== NULL && isset($shippers[$shipper_id])) {
+                // Use the already-selected shipper, if any.
+                // The ship_method var should already be set.
+                $this->shipping = $shippers[$shipper_id]->ordershipping->total_rate;
+            } else {
+                // Get the first shipper available, which will be the best rate.
+                $shipper = reset($shippers);
+                $this->ship_method = $shipper->name;
+                $this->shipping = $shipper->ordershipping->total_rate;
+            }
+        } else {
+            $this->shipping = 0;
+        }
+    }
+
+
+    /**
+     * Calculate total additional charges: tax, shipping and handling..
+     * Simply totals the amounts for each item.
+     *
+     * @return  float   Total additional charges
+     */
+    public function calcTotalCharges()
+    {
+        global $_SHOP_CONF;
+
+        $this->handling = 0;
+        foreach ($this->items as $item) {
+            $P = $item->getProduct();
+            $this->handling += $P->getHandling($item->quantity);
+        }
+
+        $this->calcTax();   // Tax calculation is slightly more complex
+        $this->calcShipping();
+        return $this->tax + $this->shipping + $this->handling;
+    }
+
+
+    /**
+     * Create a random token string for this order to allow anonymous users
+     * to view the order from an email link.
+     *
+     * @return  string      Token string
+     */
+    private static function _createToken()
+    {
+        $len = 13;
+        if (function_exists("random_bytes")) {
+            $bytes = random_bytes(ceil($len / 2));
+        } elseif (function_exists("openssl_random_pseudo_bytes")) {
+            $bytes = openssl_random_pseudo_bytes(ceil($len / 2));
+        } else {
+            $options = array(
+                'length'    => $len * 2,
+                'letters'   => 3,       // mixed case
+                'numbers'   => true,    // include numbers
+                'symbols'   => true,    // include symbols
+                'mask'      => '',
+            );
+            $bytes = \Shop\Products\Coupon::generate($options);
+        }
+        return substr(bin2hex($bytes), 0, $len);
+    }
+
+
+    /**
+     * Get the order total, including tax, shipping and handling.
+     *
+     * @return  float   Total order amount
+     */
+    public function getTotal()
+    {
+        $total = 0;
+        foreach ($this->items as $id => $item) {
+            $total += ($item->price * $item->quantity);
+        }
+        if ($this->isFinalView) {
+            // Already have the amounts calculated, don't do it again
+            // every time the order is viewed since rates may change.
+            $total += $this->shipping + $this->tax + $this->handling;
+        } else {
+            $total += $this->calcTotalCharges();
+        }
+        return Currency::getInstance()->RoundVal($total);
+    }
+
+
+    /**
+     * Set the isAdmin field to indicate whether admin access is being requested.
+     *
+     * @param   boolean $isAdmin    True to get admin view, False for user view
+     */
+    public function setAdmin($isAdmin = false)
+    {
+        $this->isAdmin = $isAdmin == false ? false : true;
+    }
+
+
+    /**
+     * Create the order ID.
+     * Since it's transmitted in cleartext, it'd be a good idea to
+     * use something more "encrypted" than just the session ID.
+     * On the other hand, it can't be too random since it needs to be
+     * repeatable.
+     *
+     * @return  string  Order ID
+     */
+    protected static function _createID()
+    {
+        global $_TABLES;
+        if (function_exists('CUSTOM_shop_orderID')) {
+            $func = 'CUSTOM_shop_orderID';
+        } else {
+            $func = 'COM_makeSid';
+        }
+        do {
+            $id = COM_sanitizeID($func());
+        } while (DB_getItem($_TABLES['shop.orders'], 'order_id', "order_id = '$id'") !== NULL);
+        return $id;
+    }
+
+
+    /**
+     * Check if an item already exists in the cart.
+     * This can be used to determine whether to add the item or not.
+     * Check for "false" return value as the return may be zero for the
+     * first item in the cart.
+     *
+     * @param   string  $item_id    Item ID to check, e.g. "1|2,3,4"
+     * @param   array   $extras     Option custom values, e.g. text fields
+     * @return  integer|boolean Item cart record ID if item exists in cart, False if not
+     */
+    public function Contains($item_id, $extras=array())
+    {
+        $id_parts = SHOP_explode_opts($item_id, true);
+        if (!isset($id_parts[1])) $id_parts[1] = '';
+        $args = array(
+            'product_id'    => $id_parts[0],
+            'options'       => $id_parts[1],
+            'extras'        => $extras,
+        );
+        $Item2 = new OrderItem($args);
+
+        foreach ($this->items as $id=>$Item1) {
+            if ($Item1->Matches($Item2)) {
+                return $id;
+            }
+        }
+        // No matching item_id found
+        return false;
+    }
+
+
+    /**
+     * Get the requested address array.
+     *
+     * @param   string  $type   Type of address, billing or shipping
+     * @return  array           Array of name=>value address elements
+     */
+    public function getAddress($type)
+    {
+        if ($type != 'billto') $type = 'shipto';
+        $fields = array();
+        foreach ($this->_addr_fields as $name) {
+            $fields[$name] = $type . '_' . $name;
+        }
+        return $fields;
+    }
+
+
+    /**
+     * Get the cart info from the private m_info array.
+     * If no key is specified, the entire m_info array is returned.
+     * If a key is specified but not found, the NULL is returned.
+     *
+     * @param   string  $key    Specific item to return
+     * @return  mixed       Value of item, or entire info array
+     */
+    public function getInfo($key = '')
+    {
+        if ($key != '') {
+            if (isset($this->m_info[$key])) {
+                return $this->m_info[$key];
+            } else {
+                return NULL;
+            }
+        } else {
+            return $this->m_info;
+        }
+    }
+
+
+    /**
+     * Get all the items in this order
+     *
+     * @return  array   Array of OrderItem objects
+     */
+    public function getItems()
+    {
+        return $this->items;
+    }
+
+
+    /**
+     * Set an info item into the private info array.
+     *
+     * @param   string  $key    Name of var to set
+     * @param   mixed   $value  Value to set
+     */
+    public function setInfo($key, $value)
+    {
+        $this->m_info[$key] = $value;
+    }
+
+
+    /**
+     * Remove an information item from the private info array.
+     *
+     * @param   string  $key    Name of var to remove
+     */
+    public function remInfo($key)
+    {
+        unset($this->m_info[$key]);
+    }
+
+
+    /**
+     * Get the gift card amount applied to this cart.
+     *
+     * @return  float   Gift card amount
+     */
+    public function getGC()
+    {
+        return (float)$this->getInfo('apply_gc');
+    }
+
+
+    /**
+     * Apply a gift card amount to this cart.
+     *
+     * @param   float   $amt    Amount of credit to apply
+     */
+    public function setGC($amt)
+    {
+        $amt = (float)$amt;
+        if ($amt == -1) {
+            $gc_bal = \Shop\Products\Coupon::getUserBalance();
+            $amt = min($gc_bal, \Shop\Products\Coupon::canPayByGC($this));
+        }
+        $this->setInfo('apply_gc', $amt);
+    }
+
+
+    /**
+     * Set the chosen payment gateway into the cart information.
+     * Used so the gateway will be pre-selected if the buyer returns to the
+     * cart update page.
+     *
+     * @param   string  $gw_name    Gateway name
+     */
+    public function setGateway($gw_name)
+    {
+        $this->setInfo('gateway', $gw_name);
+    }
+
+
+    /**
+     * Check if this order has any physical items.
+     * Used to adapt workflows based on product types.
+     *
+     * @return  boolean     True if at least one physical product is present
+     */
+    public function hasPhysical()
+    {
+        foreach ($this->items as $id=>$item) {
+            if ($item->getProduct()->isPhysical()) {
+                return true;
+            }
+        }
+        return false;
+    }
+
+
+    /**
+     * Check if this order is paid.
+     * The status may be one of several values like "shipped", "closed", etc.
+     * but should not be "cart" or "pending".
+     *
+     * @return  boolean     True if not a cart or pending order, false otherwise
+     */
+    public function isPaid()
+    {
+        switch ($this->status) {
+        case 'cart':
+        case 'pending':
+            return false;
+        default:
+            return true;
+        }
+    }
+
+
+    /**
+     * Get shipping information for the items to use when selecting a shipper.
+     *
+     * @return  array   Array('units'=>unit_count, 'amount'=> fixed per-item amount)
+     */
+    public function getItemShipping()
+    {
+        $shipping_amt = 0;
+        $shipping_units = 0;
+        foreach ($this->items as $item) {
+            $shipping_amt += $item->getShippingAmt();
+            $shipping_units += $item->getShippingUnits();
+        }
+        return array(
+            'units' => $shipping_units,
+            'amount' => $shipping_amt,
+        );
+    }
+
+
+    /**
+     * Set an order record field to a given value.
+     *
+     * @deprecated
+     * @param   string  $field  Field name.
+     * @param   mixed   $value  Field value.
+     * @return  boolean     True on success, False on DB error.
+     */
+    public function setField($field, $value)
+    {
+        global $_TABLES;
+
+        $value = DB_escapeString($value);
+        $order_id = DB_escapeString($this->order_id);
+        $sql = "UPDATE {$_TABLES['shop.orders']}
+            SET $field = '$value'
+            WHERE order_id = '$order_id'";
+        $res = DB_query($sql);
+        if (DB_error()) {
+            COM_errorLog("Order::setField() error executing SQL: $sql");
+            return false;
+        } else {
+            return true;
+        }
+    }
+
+
+    /**
+     * Set shipper information in the info array, including the best rate.
+     *
+     * @param   integer $shipper_id     Shipper record ID
+     */
+    public function setShipper($shipper_id)
+    {
+        if ($this->hasPhysical()) {
+            $shippers = Shipper::getShippersForOrder($this);
+            // Have to iterate through all the shippers since the array is
+            // ordered by rate, not shipper ID
+            foreach ($shippers as $sh) {
+                if ($sh->id == $shipper_id) {
+                    $this->shipping = $sh->ordershipping->total_rate;
+                    $this->shipper_id = $sh->id;
+                    break;
+                }
+            }
+        } else {
+            $this->shipping = 0;
+            $this->shipper_id = 0;
+        }
+    }
+
+
+    /**
+     * Select the shipping method for this order.
+     * Displays a list of shippers with the rates for each
+     * @todo    1. Sort by rate DONE
+     *          2. Save shipper selection with the order
+     *
+     *  @param  integer $step   Current step in workflow
+     *  @return string      HTML for shipper selection form
+     */
+    public function selectShipper()
+    {
+        if (!$this->hasPhysical()) {
+            $this->remInfo('shipper_id');
+            $this->remInfo('shipper_name');
+            return '';
+        }
+
+        // Get all the shippers and rates for the selection
+        $shippers = Shipper::getShippersForOrder($this);
+        if (empty($shippers)) return '';
+
+        // Get the best or previously-selected shipper for the default choice
+        $best = NULL;
+        $shipper_id = $this->shipper_id;
+        if ($shipper_id !== NULL) {
+            // Array is 0-indexed so search for the shipper ID, if any.
+            foreach ($shippers as $id=>$shipper) {
+                if ($shipper->id == $shipper_id) {
+                    // Already have a shipper selected
+                    $best = $shippers[$id];
+                    break;
+                }
+            }
+        }
+        if ($best === NULL) {
+            // None already selected, grab the first one. It has the best rate.
+            $best = reset($shippers);
+        }
+
+        $T = SHOP_getTemplate('shipping_method', 'form');
+        $T->set_block('form', 'shipMethodSelect', 'row');
+
+        $ship_rates = array();
+        foreach ($shippers as $shipper) {
+            $sel = $shipper->id == $best->id ? 'selected="selected"' : '';
+            $s_amt = $shipper->ordershipping->total_rate;
+            $rate = array(
+                'amount'    => (string)Currency::getInstance()->FormatValue($s_amt),
+                'total'     => (string)Currency::getInstance()->FormatValue($this->subtotal + $s_amt),
+            );
+            $ship_rates[$shipper->id] = $rate;
+            $T->set_var(array(
+                'method_sel'    => $sel,
+                'method_name'   => $shipper->name,
+                'method_rate'   => Currency::getInstance()->Format($s_amt),
+                'method_id'     => $shipper->id,
+                'order_id'      => $this->order_id,
+                'multi'         => count($shippers) > 1 ? true : false,
+            ) );
+            $T->parse('row', 'shipMethodSelect', true);
+        }
+        $T->set_var('shipper_json', json_encode($ship_rates));
+        $T->parse('output', 'form');
+        return  $T->finish($T->get_var('output'));
+    }
+
+
+    /**
+     * Set all the billing and shipping address vars into the template.
+     *
+     * @param   object  $T      Template object
+     */
+    private function _setAddressTemplate(&$T)
+    {
+        // Set flags in the template to indicate which address blocks are
+        // to be shown.
+        foreach (Workflow::getAll($this) as $key => $wf) {
+            $T->set_var('have_' . $wf->wf_name, 'true');
+        }
+        foreach (array('billto', 'shipto') as $type) {
+            foreach ($this->_addr_fields as $name) {
+                $fldname = $type . '_' . $name;
+                $T->set_var($fldname, $this->$fldname);
+            }
+        }
+    }
+
+
+    /**
+     * Determine if an order is final, that is, cannot be updated or deleted.
+     *
+     * @param   string  $status     Status to check, if not the current status
+     * @return  boolean     True if order is final, False if still a cart or pending
+     */
+    public function isFinal($status = NULL)
+    {
+        if ($status === NULL) {     // checking current status
+            $status = $this->status;
+        }
+        return !in_array($status, self::$nonfinal_statuses);
+    }
+
+
+    /**
+     * Convert from one currency to another.
+     *
+     * @param   string  $new    New currency, configured currency by default
+     * @param   string  $old    Original currency, $this->currency by default
+     * @return  boolean     True on success, False on error
+     */
+    public function convertCurrency($new ='', $old='')
+    {
+        global $_SHOP_CONF;
+
+        if ($new == '') $new = $_SHOP_CONF['currency'];
+        if ($old == '') $old = $this->currency;
+        // If already set, return OK. Nothing to do.
+        if ($new == $old) return true;
+
+        // Update each item's pricing
+        foreach ($this->items as $Item) {
+            $Item->convertCurrency($old, $new);
+        }
+
+        // Update the currency amounts stored with the order
+        foreach (array('tax', 'shipping', 'handling') as $fld) {
+            $this->$fld = Currency::Convert($this->$fld, $new, $old);
+        }
+
+        // Set the order's currency code to the new value and save.
+        $this->currency = $new;
+        $this->Save();
+        return true;
+    }
+
+
+    /**
+     * Provide a central location to get the URL to print or view a single order.
+     *
+     * @param   string  $view   View type (order or print)
+     * @return  string      URL to the view/print page
+     */
+    public function buildUrl($view)
+    {
+        return COM_buildUrl(SHOP_URL . "/order.php?mode=$view&id={$this->order_id}&token={$this->token}");
+    }
+
+
+    /**
+     * Check if there are any non-cart orders or IPN messages in the database.
+     * Used to determine if data can be migrated from Paypal.
+     *
+     * @return  boolean     True if orders table is empty
+     */
+    public static function haveOrders()
+    {
+        global $_TABLES;
+
+        return (
+            (int)DB_getItem(
+                $_TABLES['shop.orders'],
+                'count(*)',
+                "status <> 'cart'"
+            ) > 0 ||
+            DB_count($_TABLES['shop.ipnlog']) > 0
+        );
+    }
+
+
+    /**
+     * Get the base language name from the full string contained in the user record.
+     * For example, "spanish_columbia_utf-8" returns "spanish" if $fullname is
+     * false, or the full string if $fullname is true.
+     * Supplies the language name for notification template selection and
+     * for loading a $LANG_SHOP array.
+     *
+     * @return  string  Language name for the buyer.
+     */
+    private function _getLangName($fullname = false)
+    {
+        global $_TABLES, $_CONF;
+
+        $lang_str = NULL;
+        if ($lang_str !== NULL) {
+            return $lang_str;       // already found the language
+        }
+
+        if ($this->uid == 1) {
+            $lang_str = $_CONF['language'];
+        } else {
+            $lang_str = DB_getItem($_TABLES['users'], 'language',
+                "uid = {$this->uid}"
+            );
+        }
+        if ($lang_str == '') $lang_str = $_CONF['language'];    // fallback
+        if (!$fullname) {
+            $lang = explode('_', $lang_str);
+            return $lang[0];
+        } else {
+            return $lang_str;
+        }
+    }
+
+
+    /**
+     * Loads the requested language array to send email in the recipient's language.
+     * If $requested is an array, the first valid language file is loaded.
+     * If not, the $requested language file is loaded.
+     * If $requested doesn't refer to a vailid language, then $_CONF['language']
+     * is assumed.
+     *
+     * After loading the base language file, the same filename is loaded from
+     * language/custom, if available. The admin can override language strings
+     * by creating a language file in that directory.
+     *
+     * @param   mixed   $requested  A single or array of language strings
+     * @return  array       $LANG_SHOP, the global language array for the plugin
+     */
+    public static function loadLanguage($requested)
+    {
+        global $_CONF;
+
+        // Add the requested language, which may be an array or
+        // a single item.
+        if (is_array($requested)) {
+            $languages = $requested;
+        } else {
+            // If no language requested, load the site/user default
+            $languages = array($requested);
+        }
+
+        // Add the site language as a failsafe
+        $languages[] = $_CONF['language'];
+
+        // Final failsafe, include "english.php" which is known to exist
+        $languages[] = 'english';
+
+        // Search the array for desired language files, in order.
+        $langpath = SHOP_PI_PATH . '/language';
+        foreach ($languages as $language) {
+            if (file_exists("$langpath/$language.php")) {
+                include "$langpath/$language.php";
+                // Include admin-supplied overrides, if any.
+                if (file_exists("$langpath/custom/$language.php")) {
+                    include "$langpath/custom/$language.php";
+                }
+                break;
+            }
+        }
+        return $LANG_SHOP;
+    }
+
+
+    /**
+     * Get the total quantity of items with the same base item ID.
+     * Used to calculate prices where discounts apply.
+     * Similar to self::Contains() but this only considers the base item ID
+     * and ignores option selections rather than looking for an exact match.
+     *
+     * @param   mixed   $item_id    Item ID to check
+     * @return  float       Total quantity of items on the order.
+     */
+    public function getTotalBaseItems($item_id)
+    {
+        $qty = 0;
+        // Extract the item ID if options were included in the parameter
+        $x = explode('|', $item_id);
+        $item_id = $x[0];
+        foreach ($this->items as $item) {
+            if ($item->product_id == $item_id) {
+                $qty += $item->quantity;
+            }
+        }
+        return $qty;
+    }
+
+
+    /**
+     * Apply quantity discounts to all like items on the order.
+     * This allows all items of the same product to be considered for the
+     * discount regardless of options chosen.
+     * If the return value is true then the cart/order should be saved. False
+     * is returned if there were no changes.
+     *
+     * @param   mixed   $item_id    Base Item ID
+     * @return  boolean     True if any prices were changed, False if not.
+     */
+    public function applyQtyDiscounts($item_id)
+    {
+        $have_changes = false;
+        $x = explode('|', $item_id);
+        $item_id = $x[0];
+
+        // Get the product item and see if it has any quantity discounts.
+        // If not, just return.
+        $P = Product::getInstance($item_id);
+        if (!$P->hasDiscounts()) {
+            return false;
+        }
+
+        $total_qty = $this->getTotalBaseItems($item_id);
+        foreach ($this->items as $key=>$item) {
+            if ($item->product_id != $item_id) continue;
+
+            $new_price = $P->getPrice($item->options, $total_qty);
+            if ($new_price != $this->items[$key]->price) {
+                $this->items[$key]->price = $new_price;
+                $have_changes = true;
+            }
+        }
+        return $have_changes;
+    }
+
+
+    /**
+     * Purge all orders from the database.
+     * No safety check or confirmation is done; that should be done before
+     * calling this function.
+     */
+    public static function Purge()
+    {
+        global $_TABLES;
+
+        DB_query("TRUNCATE {$_TABLES['shop.orders']}");
+        DB_query("TRUNCATE {$_TABLES['shop.orderitems']}");
+        DB_query("TRUNCATE {$_TABLES['shop.order_log']}");
+    }
+
+
+    /**
+     * Create the complete tag to link to the packing list for this order.
+     *
+     * @param   string  $order_id   Order ID
+     * @param   string  $target     Target, defaule = "_blank"
+     * @return  string      Complete tag
+     */
+    public static function linkPackingList($order_id, $target='_blank')
+    {
+        global $LANG_SHOP;
+
+        return COM_createLink(
+            '<i class="uk-icon-mini uk-icon-list"></i>',
+           COM_buildUrl(SHOP_URL . '/order.php?mode=packinglist&id=' . $order_id),
+            array(
+                'class' => 'tooltip',
+                'title' => $LANG_SHOP['packinglist'],
+                'target' => $target,
+            )
+        );
+    }
+
+
+    /**
+     * Create the complete tag to link to the print view of this order.
+     *
+     * @param   string  $order_id   Order ID
+     * @param   string  $target     Target, defaule = "_blank"
+     * @return  string      Complete tag
+     */
+    public static function linkPrint($order_id, $target = '_blank')
+    {
+        global $LANG_SHOP;
+
+        return COM_createLink(
+            '<i class="uk-icon-mini uk-icon-print"></i>',
+            COM_buildUrl(SHOP_URL . '/order.php?mode=print&id=' . $order_id),
+            array(
+                'class' => 'tooltip',
+                'title' => $LANG_SHOP['print'],
+                'target' => $target,
+            )
+        );
+    }
+
+
+    /**
+     * Get the total shipping units for this order.
+     * Called from the Shipper class when calculating shipping options.
+     *
+     * @return  float   Total shipping units
+     */
+    public function totalShippingUnits()
+    {
+        $units = 0;
+        foreach ($this->items as $item) {
+            $P = $item->getProduct();
+            if ($P->isPhysical()) {
+                $units += $P->shipping_units * $item->quantity;
+            }
+        }
+        return $units;
+    }
+
+}
+
+?>