--- conflicted
+++ resolved
@@ -6,11 +6,7 @@
  * @author      Lee Garner <lee@leegarner.com>
  * @copyright   Copyright (c) 2011-2020 Lee Garner <lee@leegarner.com>
  * @package     shop
-<<<<<<< HEAD
  * @version     v1.3.0
-=======
- * @version     v1.2.0
->>>>>>> b306e609
  * @since       v0.7.0
  * @license     http://opensource.org/licenses/gpl-2.0.php
  *              GNU Public License v2 or later
