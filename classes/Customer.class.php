--- conflicted
+++ resolved
@@ -5,13 +5,14 @@
  * @author      Lee Garner <lee@leegarner.com>
  * @copyright   Copyright (c) 2011-2020 Lee Garner <lee@leegarner.com>
  * @package     shop
- * @version     v1.1.0
+ * @version     v1.3.0
  * @since       v0.7.0
  * @license     http://opensource.org/licenses/gpl-2.0.php
  *              GNU Public License v2 or later
  * @filesource
  */
 namespace Shop;
+
 
 /**
  * Class for user info such as addresses.
@@ -515,11 +516,7 @@
             'action'        => $this->formaction,
             'next_step'     => (int)$step + 1,
             'country_options' => Country::optionList(
-<<<<<<< HEAD
-                SHOP_getVar($A, 'country', 'string', $_SHOP_CONF['country'], false)
-=======
                 SHOP_getVar($A, 'country', 'string', $country, false)
->>>>>>> 7f1395ba
             ),
             'state_options' => $state_options,
             'state_sel_vis' => strlen($state_options) > 0 ? '' : 'none',
