<?php
/**
 * Class to handle billing and shipping addresses.
 *
 * @author      Lee Garner <lee@leegarner.com>
 * @copyright   Copyright (c) 2019 Lee Garner <lee@leegarner.com>
 * @package     shop
 * @version     v1.0.0
 * @since       v1.0.0
 * @license     http://opensource.org/licenses/gpl-2.0.php
 *              GNU Public License v2 or later
 * @filesource
 */
namespace Shop;


/**
 * Class to handle address formatting.
 * @package shop
 */
class Address
{
    /** Person name.
     * @var string */
    private $name;

    /** Company name.
     * @var string */
    private $company;

    /** Address Line 1.
     * @var string */
    private $address1;

    /** Address Line 2.
     * @var string */
    private $address2;

    /** City name.
     * @var string */
    private $city;

    /** State/Province.
     * @var string */
    private $state;

    /** Postal code.
     * @var string */
    private $zip;

   /** Country code.
     * @var string */
    private $country;

    /** User ID.
     * @var integer */
    private $uid;

    /** Flag indicates this is a default Billing address.
     * @var integer */
    private $billto_def;

    /** Flag indicates this is a default Shipping address.
     * @var integer */
    private $shipto_def;

    /** Address record ID.
     * @var integer */
    private $addr_id;

    /** Address data fields.
     * @var array */
    private $properties = array();


    /**
     * Load the supplied address values, if any, into the properties.
     * `$data` may be an array or a json_encoded string.
     *
     * @param   string|array    $data   Address data
     */
    public function __construct($data=array())
    {
        global $_SHOP_CONF;

        if (!is_array($data)) {
            // Allow for a JSON string to be provided.
            $data = json_decode($data, true);
        }
        if (!is_array($data)) {
            $data = array();
        }
        $this->uid = SHOP_getVar($data, 'uid', 'integer');
        $this->addr_id = SHOP_getVar($data, 'addr_id', 'integer');
        $this->billto_def = SHOP_getVar($data, 'billto_def', 'integer');
        $this->shipto_def = SHOP_getVar($data, 'shipto_def', 'integer');
        $this->name = SHOP_getVar($data, 'name');
        $this->address1 = SHOP_getVar($data, 'address1');
        $this->address2 = SHOP_getVar($data, 'address2');
        $this->city = SHOP_getVar($data, 'city');
        $this->state = SHOP_getVar($data, 'state');
        $this->zip = SHOP_getVar($data, 'zip');
        list($this->zip5, $this->zip4) = explode('-', $this->zip);
        $this->country = SHOP_getVar($data, 'country', 'string', $_SHOP_CONF['country']);
    }


    /**
     * Get a specific address by ID.
     *
     * @param   integer $addr_id    Address ID to retrieve
     * @return  object      Address object, empty if not found
     */
    public static function getInstance($addr_id)
    {
        global $_TABLES;
        static $addrs = array();

        $addr_id = (int)$addr_id;
        if (isset($addrs[$addr_id])) {
            return new self($addrs[$addr_id]);
        } else {
            $res = DB_query("SELECT *
                FROM {$_TABLES['shop.address']}
                WHERE addr_id = '{$addr_id}'");
            if ($res) {
                $A = DB_fetchArray($res, true);
                $addrs[$addr_id] = $A;
                return new self($A);
            } else {
                return new self;
            }
        }
    }


    /**
     * Set the record ID.
     *
     * @param   integer $id     DB record ID
     * @return  object  $this
     */
    public function setID($id)
    {
        $this->addr_id = (int)$id;
        return $this;
    }


    /**
     * Get the record ID.
     *
     * @return  integer     Record ID
     */
    public function getID()
    {
        return (int)$this->addr_id;
    }


    /**
     * Set the user ID.
     *
     * @param   integer $uid    User ID
     * @return  object  $this
     */
    public function setUid($uid)
    {
        $this->uid = (int)$uid;
        return $this;
    }


    /**
     * Get the user ID.
     *
     * @return  integer     User ID
     */
    public function getUid()
    {
        return (int)$this->uid;
    }


    /**
     * Set the person's name.
     *
     * @param   string  $name   Person's name
     * @return  object  $this
     */
    public function setName($name)
    {
        $this->name = (string)$name;
        return $this;
    }


    /**
     * Get the name for the address.
     *
     * @return  string      Name value
     */
    public function getName()
    {
        return (string)$this->name;
    }


    /**
     * Set the company name.
     *
     * @param   string  $name   Company name
     * @return  object  $this
     */
    public function setCompany($name)
    {
        $this->company = (string)$name;
        return $this;
    }


    /**
     * Get the company name.
     *
     * @return  string      Company name
     */
    public function getCompany()
    {
        return (string)$this->company;
    }


    /**
     * Set the first address line.
     *
     * @param   string  $address    Address value
     * @return  object  $this
     */
    public function setAddress1($address)
    {
<<<<<<< HEAD
        $this->address1 = (string)ucwords(strtolower($address));
=======
        $this->address1 = (string)$address;
>>>>>>> e9d5a29a
        return $this;
    }


    /**
     * Get the first address line.
     *
     * @return  string      Address value
     */
    public function getAddress1()
    {
        return (string)$this->address1;
    }


    /**
     * Set the second address line.
     *
     * @param   string  $address    Address value
     * @return  object  $this
     */
    public function setAddress2($address)
    {
<<<<<<< HEAD
        $this->address2 = (string)ucwords(strtolower($address));
=======
        $this->address2 = (string)$address;
>>>>>>> e9d5a29a
        return $this;
    }


    /**
     * Get the second address line.
     *
     * @return  string      Address value
     */
    public function getAddress2()
    {
        return (string)$this->address2;
    }


    /**
     * Set the city value.
     *
     * @param   string  $city   City name
     * @return  object  $this
     */
    public function setCity($city)
    {
<<<<<<< HEAD
        $this->city = ucwords(strtolower($city));
=======
        $this->city = (string)$city;
>>>>>>> e9d5a29a
        return $this;
    }


    /**
     * Get the city name.
     *
     * @return  string      City name
     */
    public function getCity()
    {
        return (string)$this->city;
    }


    /**
     * Set the state/province name.
     *
     * @param   string  $state      State/Province name
     * @return  object  $this
     */
    public function setState($state)
    {
<<<<<<< HEAD
        $this->state = (string)strtoupper($state);
=======
        $this->state = (string)$state;
>>>>>>> e9d5a29a
        return $this;
    }


    /**
     * Get the state/province.
     *
     * @return  string      State/Province value
     */
    public function getState()
    {
        return (string)$this->state;
    }


    /**
     * Set the postal code.
     *
     * @param   string  $zip    Postal (zip) code
     * @return  object  $this
     */
    public function setPostal($zip)
    {
        $this->zip = (string)$zip;
        return $this;
    }


    /**
     * Get the postal code.
     *
     * @return  string      Postal (zip) code
     */
    public function getPostal()
    {
        return (string)$this->zip;
    }


    /**
     * Get the 5-character main US zip code.
     *
     * @return  string      4-character zip code.
     */
    public function getZip5()
    {
        return substr($this->zip, 0, 5);
    }


    /**
     * Get the zip+4 digits.
     *
     * @return  string      4-character zip+4 code.
     */
    public function getZip4()
    {
        if ($this->country == 'US') {
            $pos = strpos($this->zip, '-');
            if ($pos !== false) {
                $retval = substr($this->zip, $pos, 4);
            } else {
                $retval = '';
            }
        }
        return $retval;
    }


    /**
     * Set the country code.
     *
     * @param   string  $code   2-letter country code
     * @return  object  $this
     */
    public function setCountry($code)
    {
<<<<<<< HEAD
        $this->country = strtoupper($code);
=======
        $this->country = (string)$code;
>>>>>>> e9d5a29a
        return $this;
    }


    /**
     * Get the country code.
     *
     * @return  string      2-letter country code
     */
    public function getCountry()
    {
        return (string)strtoupper($this->country);
    }


    /**
     * Check if this is the default billing or shipping address.
     * Returns an integer to be compatible with the database field.
     *
     * @param   string  $type   Type of address, either `billto` or `shipto`
     * @return  integer     1 if this is the default, 0 if not
     */
    public function isDefault($type)
    {
        if ($type == 'billto') {
            return $this->isDefaultBillto();
        } else {
            return $this->isDefaultShipto();
        }
    }


    /**
     * Check if this is the default billing address.
     * Returns an integer to be compatible with the database field.
     *
     * @return  integer     1 if this is the default, 0 if not
     */
    public function isDefaultShipto()
    {
        return $this->shipto_def ? 1 : 0;
    }


    /**
     * Check if this is the default billing address.
     * Returns an integer to be compatible with the database field.
     *
     * @return  integer     1 if this is the default, 0 if not
     */
    public function isDefaultBillto()
    {
        return $this->billto_def ? 1 : 0;
    }


    /**
     * Set this Address as the default biling address.
     *
     * @param   boolean $value  True to set as default, False to unset
     * @return  object  $this
     */
    public function setBilltoDefault($value)
    {
        $this->billto_def = $value ? 1 : 0;
        return $this;
    }


    /**
     * Set this Address as the default shipping address.
     *
     * @param   boolean $value  True to set as default, False to unset
     * @return  object  $this
     */
    public function setShiptoDefault($value)
    {
        $this->shipto_def = $value ? 1 : 0;
        return $this;
    }


    /**
     * Set this Address as the default shipping or billing address.
     *
     * @param   string  $type   Address type, `billto` or `shipto`
     * @param   boolean $value  True to set as default, False to unset
     */
    public function setDefault($type, $value = true)
    {
        if ($type == 'billto') {
            return $this->setBilltoDefault($value);
        } else {
            return $this->setShiptoDefault($value);
        }
    }


    /**
     * Convert the address fields to a single JSON string.
     *
     * @param   boolean $escape     True to escape for DB storage
     * @return  string  Address string
     */
    public function toJSON($escape=false)
    {
        $str = json_encode($this->toArray());
        if ($escape) {
            $str = DB_escapeString($str);
        }
        return $str;
    }


    /**
     * Get all address records belonging to a specific user ID.
     *
     * @param   integer $uid    User ID
     * @return  array       Array of Address objects
     */
    public static function getByUser($uid)
    {
        global $_TABLES;

        $uid = (int)$uid;
        $retval = array();
        if ($uid > 1) {
            $res = DB_query(
                "SELECT * FROM {$_TABLES['shop.address']} WHERE uid=$uid"
            );
            while ($A = DB_fetchArray($res, false)) {
                $retval[$A['addr_id']] = new self($A);
            }
        }
        return $retval;
    }


    /**
     * Get the city, state, zip line, formatted by country.
     *
     * @return  string  Formatted string for city, state, zip
     */
    private function getCityLine($sep="\n")
    {
        switch($this->country) {
        case 'US':
        case 'CA':
        case 'AU':
        case 'TW':
            $parts = array(
                $this->city,
                $this->state,
                $this->zip,
            );
            $retval = implode(' ', array_filter($parts));
            break;
        case 'GB':
        case 'CO':
        case 'IE':
        case '':        // default if no country code given
            $parts = array(
                $this->city,
                $this->zip,
            );
            $retval = implode($sep, array_filter($parts));
            break;
        default:
            $parts = array(
                $this->zip,
                $this->city,
                $this->state,
            );
            $retval = implode(' ', array_filter($parts));
            break;
        }
        return $retval;
    }


    /**
     * Render the address as text, separated by the specified separator.
     * Sets the city, state, zip line according to the country format.
     * A single address field can be retrieved by setting `$part` to one
     * of the field names. The special value `address` can be supplied to
     * get all the address lines except company and person name.
     *
     * @param   string  $part   Optional part of address to retrieve
     * @param   string  $sep    Line separator, simple `\n` by default.
     * @return  string      HTML formatted address
     */
    public function toText($part="all", $sep="\n")
    {
        global $_SHOP_CONF;

        $retval = '';
        $common = array(
            'name', 'company', 'address1', 'address2',
        );

        if ($part == 'address') {
            // Requesting only the address portion, remove name and company
            unset($common[0]);
            unset($common[1]);
        } elseif ($part != 'all') {
            // Immediately return the single requested element.
            // Typically name or company, not address components.
            if ($this->$part !== NULL) {
                return $this->$part;
            } else {
                return '';
            }
        }

        // No specific part requested, format and return all element
        foreach ($common as $key) {
            if ($this->$key != '') {
                $retval .= $this->$key . $sep;
            }
        }

        $retval .= $this->getCityLine($sep);

        // Include the country as the last line, unless this is a domestic address.
        if ($_SHOP_CONF['country'] != $this->country && $this->country != '') {
            $retval .=  $sep . Country::getInstance($this->country)->getName();
        }
        return $retval;
    }


    /**
     * Get the address in HTML format. Uses `<br />\n` betwen lines.
     *
     * @uses    self::toText()
     * @param   string  $part   Optional part of address to retrieve
     * @return  string      Address as HTML
     */
    public function toHTML($part='all')
    {
        return $this->toText($part, "<br />\n");
    }


    /**
     * Get the parsed parts of a name field.
     *
     * @param   string  $req    Requested part, NULL for all
     * @return  string|array    Requested part, or array of all parts
     */
    public function parseName($req = NULL)
    {
        static $parts = array();;

        if (!isset($parts[$this->name])) {
            $parts[$this->name] = array();
            $status = PLG_invokeService('lglib', 'parseName',
                array(
                    'name' => $this->name,
                ),
                $parts[$this->name], $svc_msg
            );
        }
        if ($req == NULL) {
            // return all parts
            return $parts[$this->name];
        } else {
            // return only the selected part
            return isset($parts[$this->name][$req]) ? $parts[$this->name][$req] : '';
        }
    }


    /**
     * Save the address to the database.
     *
     * @return  integer     Record ID of address, zero on error
     */
    public function Save()
    {
        global $_TABLES;

        if ($this->addr_id > 0) {
            $sql1 = "UPDATE {$_TABLES['shop.address']} SET ";
            $sql2 = " WHERE addr_id='" . $this->addr_id . "'";
        } else {
            $sql1 = "INSERT INTO {$_TABLES['shop.address']} SET ";
            $sql2 = '';
        }

        $sql = "uid = '" . (int)$this->uid . "',
                name = '" . DB_escapeString($this->name) . "',
                company = '" . DB_escapeString($this->company) . "',
                address1 = '" . DB_escapeString($this->address1) . "',
                address2 = '" . DB_escapeString($this->address2) . "',
                city = '" . DB_escapeString($this->city) . "',
                state = '" . DB_escapeString($this->state) . "',
                country = '" . DB_escapeString($this->country) . "',
                zip = '" . DB_escapeString($this->zip) . "',
                billto_def = '" . $this->isDefaultBillto() . "',
                shipto_def = '" . $this->isDefaultShipto() . "'";
        $sql = $sql1 . $sql . $sql2;
        //echo $sql;die;
        SHOP_log($sql, SHOP_LOG_DEBUG);
        DB_query($sql);
        if (!DB_error()) {
            if ($this->addr_id == 0) {
                $this->addr_id = DB_insertID();
            }

            // If this is the new default address, turn off the other default
            foreach (array('billto', 'shipto') as $type) {
                if ($this->isDefault($type)) {
                    DB_query(
                        "UPDATE {$_TABLES['shop.address']}
                        SET {$type}_def = 0
                        WHERE addr_id <> '" . $this->addr_id . "' AND {$type}_def = 1"
                    );
                }
            }
        }
        Cache::clear('shop.user_' . $this->uid);
        return $this->addr_id;
    }


    /**
     *  Return the properties array.
     *
     *  @return array   Address properties
     */
    public function toArray()
    {
        return array(
            'addr_id'   => $this->addr_id,
            'uid'       => $this->uid,
            'name'      => $this->name,
            'company'   => $this->company,
            'address1'  => $this->address1,
            'address2'  => $this->address2,
            'city'      => $this->city,
            'state'     => $this->state,
            'zip'       => $this->zip,
            'country'       => $this->country,
        );
    }


    /**
     * Validate the address components.
     *
     * @return  string      List of invalid items, or empty string for success
     */
    public function isValid()
    {
        global $LANG_SHOP, $_SHOP_CONF;

        $invalid = array();
        $retval = '';

        if ($this->name == '' && $this->company == '') {
            $invalid[] = 'name_or_company';
        }
        if ($_SHOP_CONF['get_street'] == 2 && $this->address1 == '') {
            $invalid[] = 'address1';
        }
        if ($_SHOP_CONF['get_city'] == 2 && $this->city == '') {
            $invalid[] = 'city';
        }
        if ($_SHOP_CONF['get_state'] == 2 && $this->state == '') {
            $invalid[] = 'state';
        }
        if ($_SHOP_CONF['get_postal'] == 2 && $this->zip == '') {
            $invalid[] = 'zip';
        }
        if ($_SHOP_CONF['get_country'] == 2 && $this->country == '') {
            $invalid[] = 'country';
        }

        if (!empty($invalid)) {
            foreach ($invalid as $id) {
                $retval .= '<li> ' . $LANG_SHOP[$id] . '</li>' . LB;
            }
            $retval = '<ul>' . $retval . '</ul>';
        }
        return $retval;
    }


    /**
     * Delete an address by id.
     * Called when the user deletes one of their billing or shipping addresses.
     *
     * @param   integer $id     Record ID of address to delete
     */
    public function Delete()
    {
        global $_TABLES;

        if ($this->addr_id < 1) {
            return false;
        }
        DB_delete($_TABLES['shop.address'], 'addr_id', $this->addr_id);
        Cache::clear('shop.user_' . $this->uid);
        Cache::clear('shop.address_' . $this->uid);
        return true;
    }


    /**
     * Check if this address object matches the supplied object.
     *
     * @param   object  $Addr   Address to compare to this one
     * @param   boolean $all    True to include uid, defaults, etc.
     * @return  boolean     True on match, False if any fields differ
     */
    public function Matches($Addr, $all=false)
    {
        // Check all address fields, return false if any don't match
        if (
            $this->address1 != $Addr->getAddress1() ||
            $this->address2 != $Addr->getAddress2() ||
            $this->city     != $Addr->getCity() ||
            $this->state    != $Addr->getState() ||
            $this->zip      != $Addr->getPostal() ||
            $this->country  != $Addr->getCountry()
        ) {
            return false;
        }

        // Examine the non-address fields if checking all
        if ($all &&
            (
                $this->billto_def != $Addr->isDefaultBillto() ||
                $this->shopto_def != $Addr->isDefaultShipto()
            )
        ) {
            return false;
        }

        // No inequalitis found, return true
        return true;
    }


    /**
     * Copy the contents of another address object into this one.
     *
     * @param   object  $Addr   Address to copy to this one
     * @param   boolean $all    True to include uid, defaults, etc.
     * @return  object  $this
     */
    public function Copy($Addr, $all=false)
    {
        $this->setAddress1($Addr->getAddress1())
            ->setAddress2($Addr->getAddress2())
            ->setCity($Addr->getCity())
            ->setState($Addr->getState())
            ->setPostal($Addr->getPostal())
            ->setCountry($Addr->getCountry());
        if ($all) {
            $this->setDefaultBillto($Addr->isDefaultBillto())
                ->setDefaultShipto($Addr->isDefaultShipto());
        }
        return $this;
    }

}

?><|MERGE_RESOLUTION|>--- conflicted
+++ resolved
@@ -238,11 +238,7 @@
      */
     public function setAddress1($address)
     {
-<<<<<<< HEAD
-        $this->address1 = (string)ucwords(strtolower($address));
-=======
-        $this->address1 = (string)$address;
->>>>>>> e9d5a29a
+        $this->address1 = ucwords(strtolower($address));
         return $this;
     }
 
@@ -266,11 +262,7 @@
      */
     public function setAddress2($address)
     {
-<<<<<<< HEAD
-        $this->address2 = (string)ucwords(strtolower($address));
-=======
-        $this->address2 = (string)$address;
->>>>>>> e9d5a29a
+        $this->address2 = ucwords(strtolower($address));
         return $this;
     }
 
@@ -294,11 +286,7 @@
      */
     public function setCity($city)
     {
-<<<<<<< HEAD
         $this->city = ucwords(strtolower($city));
-=======
-        $this->city = (string)$city;
->>>>>>> e9d5a29a
         return $this;
     }
 
@@ -322,11 +310,7 @@
      */
     public function setState($state)
     {
-<<<<<<< HEAD
-        $this->state = (string)strtoupper($state);
-=======
-        $this->state = (string)$state;
->>>>>>> e9d5a29a
+        $this->state = strtoupper((string)$state);
         return $this;
     }
 
@@ -404,11 +388,7 @@
      */
     public function setCountry($code)
     {
-<<<<<<< HEAD
-        $this->country = strtoupper($code);
-=======
-        $this->country = (string)$code;
->>>>>>> e9d5a29a
+        $this->country = strtoupper((string)$code);
         return $this;
     }
 
