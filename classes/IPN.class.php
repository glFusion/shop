<?php
/**
 * Base class for handling IPN messages.
 * Each IPN handler receives its data in a unique way, which it is responsible
 * for putting into this class's ipn_data array which holds common, standard
 * data elements.
 *
 * The derived class may implement a "Process" function, or other master
 * control.  The protected functions here are available for derived classes,
 * or they may implement their own methods for handlePurchase(),
 * createOrder(), etc.
 *
 * @author      Lee Garner <lee@leegarner.com>
 * @author      Vincent Furia <vinny01@users.sourceforge.net>
 * @copyright   Copyright (c) 2009-2020 Lee Garner
 * @copyright   Copyright (c) 2005-2006 Vincent Furia
 * @package     shop
 * @version     v1.3.0
 * @since       v0.7.0
 * @license     http://opensource.org/licenses/gpl-2.0.php
 *              GNU Public License v2 or later
 * @filesource
 */
namespace Shop;
use Shop\Logger\IPN as logIPN;
use Shop\Products\Coupon;

// this file can't be used on its own
if (!defined ('GVERSION')) {
    die ('This file can not be used on its own.');
}

// Just for E_ALL. If "testing" isn't defined, define it.
if (!isset($_SHOP_CONF['sys_test_ipn'])) $_SHOP_CONF['sys_test_ipn'] = false;


/**
 * Class to deal with IPN transactions from a payment gateway.
 * @package shop
 */
class IPN
{
    const STATUS_PAID = 'paid';
    const STATUS_PENDING = 'pending';
    const STATUS_REFUNDED = 'refunded';
    const STATUS_CLOSED = 'closed';

    const FAILURE_UNKNOWN = 0;
    const FAILURE_VERIFY = 1;
    const FAILURE_COMPLETED = 2;
    const FAILURE_UNIQUE = 3;
    const FAILURE_EMAIL = 4;
    const FAILURE_FUNDS = 5;


    /** Gross payment amount, including shipping, handling, tax.
     * @var float */
    private $pmt_gross = 0;

    /** Shipping charge paid.
     * @var float */
    private $pmt_shipping = 0;

    /** Handling charge paid.
     * @var float */
    private $pmt_handling = 0;

    /** Tax amount paid.
     * @var float */
    private $pmt_tax = 0;

    /** Total credit applied. Includes gross payment and any discounts/coupons.
     * @var float */
    private $total_credit = 0;

    /** User ID submitting the payment.
     * @var integer */
    private $uid = 0;

    /** Payment transaction ID.
     * @var string */
    private $txn_id = '';

    /** Payment date/time.
     * @var object */
    private $txn_date = NULL;

    /** Payer email.
     * @var string */
    private $payer_email = '';

    /** Payer's name.
     * @var string */
    private $payer_name = '';

    /** Gateway Name.
     * @var string */
    private $gw_name = '';

    /** Currency Code.
     * @var string */
    private $currency = NULL;

    /** Order ID of order being paid.
     * @var string */
    private $order_id = '';

    /** Parent Transaction ID. Needed for refunds and adjustments.
     * @var string */
    private $parent_txn_id = '';

    /** Payment status string.
     * @var string */
    private $status = '';

<<<<<<< HEAD
    /** Session ID, used to correlate purchases with user sessions.
     * @var string */
    protected $session_id;
=======
    /** Event or message type for logging. Normally `payment`.
     * @var string */
    private $event = 'payment';
>>>>>>> 410fd070

    /**
     * Holder for the complete IPN data array.
     * Used only for recording the raw data; no processing is done on this data
     * by the base class. Instantiated classes will use this to populate the
     * standard variables.
     * @var array
     */
    protected $ipn_data = array();

    /**
     * Custom data that comes from the IPN provider, typically pass-through.
     * @var array
     */
    protected $custom = array();

    /**
     * Shipping address information.
     * @var array
     */
    protected $shipto = array();

    /** Array of items purchased.
     * Extracted from $ipn_data by the derived IPN processor class.
     * @var array */
    protected $items = array();

    /** ID of payment gateway, e.g. 'shop' or 'amazon'.
     * @var string */
    public $gw_id = '';

    /** Instance of the appropriate gateway object.
    * @var \Shop\Gateway */
    protected $GW = NULL;

    /** Accumulator for credits applied to orders.
     * @var array */
    protected $credits = array();

    /** Order object.
     * @var object */
    protected $Order;

    /** Cart object.
    * @var object */
    protected $Cart;


    /**
     * Set up variables received in the IPN message.
     * Stores the complete IPN message in ipn_data.
     * Must be called by the IPN processor's constructor after gw_id is set.
     *
     * @param   array   $A      $_POST'd variables from the gateway
     */
    public function __construct($A=array())
    {
        global $_SHOP_CONF;

        if (is_array($A)) {
            $this->ipn_data = $A;
        }

        // Create a gateway object to get some of the config values
        $this->GW = Gateway::getInstance($this->gw_id);
        // If the transaction date wasn't set by the handler,
        // make sure it's set here.
        $this->setTxnDate();
    }


    /**
     * Set the gross payment amount.
     *
     * @param   float   $amount Gross Payment Amount
     * @return  object  $this
     */
    public function setPmtGross($amount)
    {
        $this->pmt_gross = (float)$amount;
        return $this;
    }


    /**
     * Get the gross payment amount.
     *
     * @return  float   Gross Payment Amount
     */
    public function getPmtGross()
    {
        return $this->pmt_gross;
    }


    /**
     * Set the shipping payment amount.
     *
     * @param   float   $amount Shipping Payment Amount
     * @return  object  $this
     */
    public function setPmtShipping($amount)
    {
        $this->pmt_shipping = (float)$amount;
        return $this;
    }


    /**
     * Get the shipping payment amount.
     *
     * @return  float   Shipping Payment Amount
     */
    public function getPmtShipping()
    {
        return $this->pmt_shipping;
    }


    /**
     * Set the handling payment amount.
     *
     * @param   float   $amount Handling Payment Amount
     * @return  object  $this
     */
    public function setPmtHandling($amount)
    {
        $this->pmt_handling = (float)$amount;
        return $this;
    }


    /**
     * Get the handling payment amount.
     *
     * @return  float   Handling Payment Amount
     */
    public function getPmtHandling()
    {
        return (float)$this->pmt_handling;
    }


    /**
     * Set the tax payment amount.
     *
     * @param   float   $amount Tax Payment Amount
     * @return  object  $this
     */
    public function setPmtTax($amount)
    {
        $this->pmt_tax = (float)$amount;
        return $this;
    }


    /**
     * Get the tax payment amount.
     *
     * @return  float   Tax Payment Amount
     */
    public function getPmtTax()
    {
        return $this->pmt_tax;
    }


    /**
     * Get the fees paid, e.g. tax, shipping, handling.
     *
     * @return  float   Total non-product fees paid
     */
    public function getPmtFees()
    {
        return $this->getPmtHandling() + $this->getPmtShipping() + $this->getPmtTax();
    }


    /**
     * Get the net payment amount.
     *
     * @return  float   Net Payment Amount
     */
    public function getPmtNet()
    {
        return $this->getPmtGross() - $this->getPmtFees();
    }


    /**
     * Set the total credit amount.
     *
     * @param   float   $amount Total credit applied
     * @return  object  $this
     */
    public function setTotalCredit($amount)
    {
        $this->total_credit = (float)$amount;
        return $this;
    }


    /**
     * Get the total credit amount.
     *
     * @return  float   Total credit applied
     */
    public function getTotalCredit()
    {
        return $this->total_credit;
    }


    /**
     * Set the ID of the paying user.
     *
     * @param   integer $uid    User ID
     * @return  object  $this
     */
    public function setUid($uid)
    {
        $this->uid = (int)$uid;
        return $this;
    }


    /**
     * Get the ID of the paying user.
     *
     * @return  integer User ID
     */
    public function getUid()
    {
        return $this->uid;
    }


    /**
     * Set the transaction ID.
     *
     * @param   string  $txn_id Transaction ID
     * @return  object  $this
     */
    public function setTxnId($txn_id)
    {
        $this->txn_id = $txn_id;
        return $this;
    }


    /**
     * Get the transaction ID.
     *
     * @return  string  Transaction ID
     */
    public function getTxnId()
    {
        return $this->txn_id;
    }


    /**
     * Set the parent transaction ID.
     *
     * @param   string  $txn_id Parent Transaction ID
     * @return  object  $this
     */
    public function setParentTxnId($txn_id)
    {
        $this->parent_txn_id = $txn_id;
        return $this;
    }


    /**
     * Get the parent transaction ID.
     *
     * @return  string  Parent Transaction ID
     */
    public function getParentTxnId()
    {
        return $this->parent_txn_id;
    }


    /**
     * Set the transaction date/time.
     *
     * @param   string|integer  $dt     Datetime string or timestamp
     * @return  object  $this
     */
    public function setTxnDate($dt='now')
    {
        global $_CONF;

        $this->txn_date = new \Date($dt, $_CONF['timezone']);
        return $this;
    }


    /**
     * Get the transaction date object.
     *
     * @return  object      Date object
     */
    public function getTxnDate()
    {
        return $this->txn_date;
    }


    /**
     * Set the payer's email address.
     *
     * @param   string  $email  Payer's email address
     * @return  object  $this
     */
    public function setEmail($email)
    {
        $this->payer_email = $email;
        return $this;
    }


    /**
     * Get the payer's email address.
     *
     * @return  string  Payer's email address
     */
    public function getEmail()
    {
        return $this->payer_email;
    }


    /**
     * Set the payer's name.
     *
     * @param   string  $name   Payer's name
     * @return  object  $this
     */
    public function setPayerName($name)
    {
        $this->payer_name = $name;
        return $this;
    }


    /**
     * Get the payer's name.
     *
     * @return  string  Payer's name
     */
    public function getPayerName()
    {
        return $this->payer_name;
    }


    /**
     * Set the gateway name.
     *
     * @param   string  $name   Gateway name
     * @return  object  $this
     */
    public function setGwName($name)
    {
        $this->gw_name = $name;
        return $this;
    }


    /**
     * Get the gateway name.
     *
     * @return  string  Gateway name
     */
    public function getGwName()
    {
        return $this->GW->getName();
    }


    /**
     * Get the gateway object for this IPN message.
     *
     * @return  object      IPN object
     */
    public function getGW()
    {
        return $this->GW;
    }


    /**
     * Set the payment currency object.
     *
     * @param   string  $code   Currency code, empty for site default
     * @return  object  $this
     */
    public function setCurrency($code='')
    {
        $this->currency = Currency::getInstance(strtoupper($code));
        return $this;
    }


    /**
     * Get the payment currency object.
     *
     * @return string  Currency code
     */
    public function getCurrency()
    {
        if ($this->currency === NULL) {
            $this->setCurrency();
        }
        return $this->currency;
    }


    /**
     * Set the order ID.
     *
     * @param   string  $order_id   Order ID
     * @return  object  $this
     */
    public function setOrderId($order_id)
    {
        $this->order_id = $order_id;
        return $this;
    }


    /**
     * Get the order ID.
     *
     * @return  string  Order ID
     */
    public function getOrderId()
    {
        return $this->order_id;
    }


    /**
     * Set the payment status.
     *
     * @param   string  $status Status string
     * @return  object  $this
     */
    public function setStatus($status)
    {
        switch ($status) {
        case self::STATUS_PENDING:
        case self::STATUS_PAID:
        case self::STATUS_REFUNDED:
        case self::STATUS_CLOSED:
            $this->status = $status;
            break;
        default:
            $this->status = 'unknown';
            break;
        }
        return $this;
    }


    /**
     * Get the payment status.
     *
     * @return  string  Status string
     */
    public function getStatus()
    {
        return $this->status;
    }


    /**
     * Add an item from the IPN message to our $items array.
     *
     * @param   array   $args   Array of arguments
     */
    protected function addItem($args)
    {
        // Minimum required arguments: item, quantity, unit price
        if (!isset($args['item_id']) || !isset($args['quantity']) || !isset($args['price'])) {
            return;
        }

        // Separate the item ID and options to get pricing
        $tmp = explode('|', $args['item_id']);
        $P = Product::getByID($tmp[0], $this->custom);
        if ($P->isNew()) {
            SHOP_log("Product {$args['item_id']} not found in catalog", SHOP_LOG_ERROR);
            return;      // no product found to add
        }
        if (isset($tmp[1])) {
            $opts = explode(',', $tmp[1]);
        } else {
            $opts = array();
        }
        // If the product allows the price to be overridden, just take the
        // IPN-supplied price. This is the case for donations.
        $overrides = $this->custom;
        $overrides['price'] = $args['price'];
        $price = $P->getPrice($opts, $args['quantity'], $overrides);

        $this->items[] = array(
            'item_id'   => $args['item_id'],
            'item_number' => $tmp[0],
            'name'      => isset($args['item_name']) ? $args['item_name'] : '',
            'quantity'  => $args['quantity'],
            'price'     => $price,      // price including options
            'shipping'  => isset($args['shipping']) ? $args['shipping'] : 0,
            'handling'  => isset($args['handling']) ? $args['handling'] : 0,
            //'tax'       => $tax,
            'taxable'   => $P->isTaxable() ? 1 : 0,
            'options'   => isset($tmp[1]) ? $tmp[1] : '',
            'extras'    => isset($args['extras']) ? $args['extras'] : '',
            'overrides' => $overrides,
        );
    }


    /**
     * Log an instant payment notification.
     *
     * Logs the incoming IPN (serialized) along with the time it arrived,
     * the originating IP address and whether or not it has been verified
     * (caller specified).  Also inserts the txn_id separately for
     * look-up purposes.
     *
     * @param   boolean $verified   true if verified, false otherwise
     * @return  integer             Database ID of log record
     */
    protected function Log($verified = false)
    {
        global $_SERVER, $_TABLES;

        // Change $verified into format for database
        if ($verified) {
            $verified = 1;
        } else {
            $verified = 0;
        }
        $order_id = $this->Order !== NULL ? DB_escapeString($this->Order->getOrderId()) : '';
        $ipn = new logIPN();
        $ipn->setOrderID($order_id)
            ->setTxnID($this->txn_id)
            ->setGateway($this->gw_id)
            ->setEvent($this->event)
            ->setVerified($verified)
            ->setData($this->ipn_data);
        return $ipn->Write();
    }


    /**
     * Checks that the transaction id is unique to prevent double counting.
     *
     * @return  boolean             True if unique, False otherwise
     */
    protected function isUniqueTxnId()
    {
        global $_TABLES, $_SHOP_CONF;

        if (isset($_SHOP_CONF['sys_test_ipn']) && $_SHOP_CONF['sys_test_ipn']) {
            // Special config value set only in config.php for IPN testing
            return true;
        }

        // Count purchases with txn_id, if > 0
        $count = DB_count($_TABLES['shop.ipnlog'], 'txn_id', $this->txn_id);
        if ($count > 0) {
            SHOP_log("Received duplicate IPN {$this->txn_id} for {$this->gw_id}", SHOP_LOG_ERROR);
            return false;
        } else {
            return true;
        }
    }


    /**
     * Check that provided funds are sufficient to cover the cost of the purchase.
     *
     * @return boolean                 True for sufficient funds, False if not
     */
    protected function isSufficientFunds()
    {
        $Cur = $this->getCurrency();
        $total_credit = $this->calcTotalCredit();
        $credit = $this->getCredit();
        // Compare total order amount to gross payment.  The ".0001" is to help
        // kill any floating-point errors. Include any discount.
        if (!$this->Order) {
            return false;
        }
        $total_order = $this->Order->getTotal();
        $msg = $Cur->FormatValue($this->getPmtGross()) . ' received plus ' .
            $Cur->FormatValue($credit) .' credit, require ' .
            $Cur->FormatValue($total_order);
        if ($total_order <= $total_credit + .0001) {
            SHOP_log("OK: $msg", SHOP_LOG_DEBUG);
            return true;
        } else {
            SHOP_log("Insufficient Funds: $msg", SHOP_LOG_ERROR);
            return false;
        }
    }


    /**
     * Handles the item purchases.
     * The purchase should already have been validated; this function simply
     * records the purchases.  Purchased files will be emailed to the
     * customer by Order::Notify().
     *
     * @uses    self::createOrder()
     * @return  boolean     True if processed successfully, False if not
     */
    protected function handlePurchase()
    {
        global $_TABLES, $_CONF, $_SHOP_CONF, $LANG_SHOP;

        // For each item purchased, create an order item
        foreach ($this->items as $id=>$item) {
            $P = Product::getByID($item['item_number']);
            if ($P->isNew()) {
                $this->Error("Item {$item['item_number']} not found - txn " .
                        $this->getTxnId());
                continue;
            }

            $this->items[$id]['prod_type'] = $P->getProductType();
            SHOP_log("Shop item " . $item['item_number'], SHOP_LOG_DEBUG);

            // If it's a downloadable item, then get the full path to the file.
            if ($P->file != '') {
                $this->items[$id]['file'] = $_SHOP_CONF['download_path'] . $P->getFilename();
                $token_base = $this->getTxnId() . time() . rand(0,99);
                $token = md5($token_base);
                $this->items[$id]['token'] = $token;
            } else {
                $token = '';
            }
            if ($P->getExpiration() > 0) {
                $this->items[$id]['expiration'] = $P->getExpiration();
            }

            // If a custom name was supplied by the gateway's IPN processor,
            // then use that.  Otherwise, plug in the name from inventory or
            // the plugin, for the notification email.
            if (empty($item['name'])) {
                $this->items[$id]['name'] = $P->getShortDscp();
            }
        }   // foreach item

        $status = is_null($this->Order) ? $this->createOrder() : 0;
        if ($status == 0) {
            // Now all of the items are in the order object, check for sufficient
            // funds. If OK, then save the order and call each handlePurchase()
            // for each item.
            if (!$this->isSufficientFunds()) {
                $logId = $this->gw_name . ' - ' . $this->txn_id;
                $this->handleFailure(self::FAILURE_FUNDS,
                        "($logId) Insufficient/incorrect funds for purchase");
                return false;
            }

            // Get the gift card amount applied to this order and save it with the order record.
            $by_gc = $this->getCredit('gc');
            $this->Order->setByGC($by_gc);
            Coupon::Apply($by_gc, $this->Order->getUID(), $this->Order);

            // Log all non-payment credits applied to the order
            foreach ($this->credits as $key=>$val) {
                if ($val > 0) {
                    $this->Order->Log(
                        sprintf(
                            $LANG_SHOP['amt_paid_gw'],
                            $val,
                            SHOP_getVar($LANG_SHOP, $key, 'string', 'Unknown')
                        )
                    );
                }
            }
            $this->Order->Save();

            // Handle the purchase for each order item
            $ipn_data = $this->ipn_data;
            $ipn_data['status'] = $this->status;
            $ipn_data['custom'] = $this->custom;
            foreach ($this->Order->getItems() as $item) {
                $item->getProduct()->handlePurchase($item, $this->Order, $ipn_data);
            }
            if ($this->pmt_gross > 0) {
                $this->Order->Log(sprintf(
                    $LANG_SHOP['amt_paid_gw'],
                    $this->pmt_gross,
                    $this->GW->getDisplayName()
                ));
            }
        } else {
            SHOP_log('Error creating order: ' . print_r($status,true), SHOP_LOG_ERROR);
            return false;
        }

        $this->recordPayment();     // Also updates order status
        if ($this->status == 'paid' && $this->Order->isDownloadOnly()) {
            // If this paid order has only downloadable items, them mark
            // it closed since there's no further action needed.
            // Notification should have been done above, set notify to false to
            // avoid duplicates.
            $this->setStatus(self::STATUS_CLOSED);
        }
        return true;
    }  // function handlePurchase


    /**
     * Create and populate an Order record for this purchase.
     * Gets the billto and shipto addresses from the cart, if any.
     * Items are saved in the purchases table by handlePurchase().
     * The order is not saved to the database here. Only after checking
     * for sufficient funds is the records saved.
     *
     * This function is called only by our own handlePurchase() function,
     * but is made "protected" so a derived class can use it if necessary.
     *
     * @return  integer     Zero for success, non-zero on error
     */
    protected function createOrder()
    {
        global $_TABLES, $_SHOP_CONF;

        // See if an order already exists for this transaction.
        // If so, load it and update the status. If not, continue on
        // and create a new order
        $order_id = DB_getItem(
            $_TABLES['shop.orders'],
            'order_id',
            "pmt_txn_id='" . DB_escapeString($this->txn_id) . "'"
        );
        if (!empty($order_id)) {
            $this->Order = Order::getInstance($order_id);
            if ($this->Order->getOrderID() != '') {
                $this->Order->setLogUser($this->GW->getDscp());
            }
            return 2;
        }

        // Need to create a new, empty order object
        $this->Order = new Order();

        if ($this->order_id != '') {
            $this->Cart = new Cart($this->order_id);
            if (!$this->Cart->hasItems()) {
                if (!$_SHOP_CONF['sys_test_ipn']) {
                    return 1; // shouldn't normally be empty except during testing
                }
            }
        } else {
            $this->Cart = NULL;
        }

        $this->Order->setUID($this->uid);
        $this->Order->setBuyerEmail($this->payer_email);
        $this->Order->setStatus('pending');
        if ($uid > 1) {
            $U = Customer::getInstance($uid);
        }

        // Get the billing and shipping addresses from the cart record,
        // if any.  There may not be a cart in the database if it was
        // removed by a previous IPN, e.g. this is the 'completed' message
        // and we already processed a 'pending' message
        $BillTo = '';
        if ($this->Cart) {
            $BillTo = $this->Cart->getAddress('billto');
            $this->Order->instructions = $this->Cart->getInstructions();
        }
        if (empty($BillTo) && $uid > 1) {
            $BillTo = $U->getDefaultAddress('billto');
        }
        if (is_array($BillTo)) {
            $this->Order->setBillto($BillTo);
        }

        $ShipTo = $this->shipto;
        if (empty($ShipTo)) {
            if ($this->Cart) $ShipTo = $this->Cart->getAddress('shipto');
            if (empty($ShipTo) && $uid > 1) {
                $ShipTo = $U->getDefaultAddress('shipto');
            }
        }
        if (is_array($ShipTo)) {
            $this->Order->setShipto($ShipTo);
        }
        if (isset($this->shipto['phone'])) {
            $this->Order->setPhone($this->shipto['phone']);
        }
        $this->Order->setPmtMethod($this->gw_id)
            ->setPmtTxnID($this->txn_id)
            ->setShipping($this->pmt_shipping)
            ->setHandling($this->pmt_handling)
            ->setBuyerEmail($this->payer_email)
            ->setLogUser($this->GW->getDscp());

        //$this->Order->items = array();
        foreach ($this->items as $id=>$item) {
            $options = DB_escapeString($item['options']);
            $option_desc = array();
            //$tmp = explode('|', $item['item_number']);
            //list($item_number,$options) =
            //if (is_numeric($item_number)) {
            $P = Product::getByID($item['item_id'], $this->custom);
            $item['short_description'] = $P->short_description;
            if (!empty($options)) {
                // options is expected as CSV
                $sql = "SELECT attr_name, attr_value
                        FROM {$_TABLES['shop.prod_attr']}
                        WHERE attr_id IN ($options)";
                $optres = DB_query($sql);
                $opt_str = '';
                while ($O = DB_fetchArray($optres, false)) {
                    $opt_str .= ', ' . $O['attr_value'];
                    $option_desc[] = $O['attr_name'] . ': ' . $O['attr_value'];
                }
            }

            // Get the product record and custom strings
            if (
                isset($item['extras']['custom']) &&
                is_array($item['extras']['custom']) &&
                !empty($item['extras']['custom'])
            ) {
                foreach ($item['extras']['custom'] as $cust_id=>$cust_val) {
                    $option_desc[] = $P->getCustom($cust_id) . ': ' . $cust_val;
                }
            }
            $args = array(
                'order_id' => $this->Order->getorderID(),
                'product_id' => $item['item_number'],
                'description' => $item['short_description'],
                'quantity' => $item['quantity'],
                'txn_type' => $this->custom['transtype'],
                'txn_id' => $this->txn_id,
                'status' => 'pending',
                'token' => md5(time()),
                'price' => $item['price'],
                'taxable' => $P->isTaxable(),
                'options' => $options,
                'options_text' => $option_desc,
                'extras' => $item['extras'],
                'shipping' => SHOP_getVar($item, 'shipping', 'float'),
                'handling' => SHOP_getVar($item, 'handling', 'float'),
                'paid' => SHOP_getVar($item['overrides'], 'price', 'float', $item['price']),
            );
            $this->Order->addItem($args);
        }   // foreach item
        $this->Order->Save();
        return 0;
    }


    /**
     * Process a refund.
     * If a purchase is completely refunded, then call the plugins to
     * handle the refund.  Otherwise, do nothing; partial refunds need to
     * be handled manually.
     *
     * @todo: handle partial refunds
     */
    protected function handleRefund()
    {
        global $_TABLES, $_CONF, $_SHOP_CONF, $LANG_SHOP;

        // Try to get original order information.  Use the "parent transaction"
        // or invoice number, if available from the IPN message
        $order_id = $this->getOrderId();
        if (empty($order_id)) {
            $parent_txn = $this->getParentTxnId();
            if ($parent_txn != '') {
                $order_id = DB_getItem(
                    $_TABLES['shop.orders'],
                    'order_id',
                    "pmt_txn_id = '" . DB_escapeString($parent_txn_id) . "'"
                );
            }
        }

        if (!empty($order_id)) {
            $Order = Order::getInstance($order_id);
        }
        if (!$Order || $Order->isNew) {
            return false;
        }

        // Figure out if the entire order was refunded
        $refund_amt = abs($this->getPmtGross());

        $item_total = 0;
        foreach ($Order->getItems() as $key=>$Item) {
            $item_total += $Item->quantity * $Item->price;
        }
        $item_total += $Order->miscCharges();

        if ($item_total == $refund_amt) {
            // Completely refunded, let the items handle any refund actions.
            // None for catalog items since there's no inventory,
            // but plugin items may need to do something.
            foreach ($Order->getItems() as $key=>$data) {
                $P = Product::getByID($data['product_id'], $this->custom);
                // Don't care about the status, really.  May not even be
                // a plugin function to handle refunds
                $P->handleRefund($Order, $this->ipn_data);
            }
            // Update the order status to Refunded
            $Order->updateStatus('refunded');
        }
        $msg = sprintf($LANG_SHOP['refunded_x'], $this->getCurrency()->Format($refund_amt));
        $Order->Log($msg);
    }


    /**
     * Handle a subscription payment. (Not implemented yet).
     *
     * @todo Implement handleSubscription
     */
    /*private function handleSubscription()
    {
        $this->handleFailure(self::FAILURE_UNKNOWN, "Subscription not handled");
    }*/


    /**
     * Handle a Donation payment (Not implemented).
     *
     * @todo Implement handleDonation
     */
    /*private function handleDonation()
    {
        $this->handleFailure(self::FAILURE_UNKNOWN, "Donation not handled");
    }*/


    /**
     * Handle what to do in the event of a purchase/IPN failure.
     *
     * This method does some basic failure handling.  For anything more
     * advanced it is recommend you override this method.
     *
     * @param   integer $type   Type of failure that occurred
     * @param   string  $msg    Failure message
     */
    protected function handleFailure($type = self::FAILURE_UNKNOWN, $msg = '')
    {
        // Log the failure to glFusion's error log
        $this->Error($this->gw_id . '-IPN: ' . $msg, 1);
    }


    /**
     * Debugging function. Dumps variables to error log.
     *
     * @param   mixed   $var    Data to log
     */
    protected function debug($var)
    {
        $msg = print_r($var, true);
        SHOP_log('IPN Debug: ' . $msg, SHOP_LOG_DEBUG);
    }


    /**
     * Log an error message.
     * This just formats the message to indicate the gateway ID.
     *
     * @param   string  $str    Error message to log
     */
    protected function Error($str)
    {
        SHOP_log($this->gw_id. ' IPN Exception: ' . $str, SHOP_LOG_ERROR);
    }


    /**
     * Instantiate and return an IPN class.
     *
     * @param   string  $name   Gateway name, e.g. shop
     * @param   array   $vars   Gateway variables to be passed to the IPN
     * @return  object          IPN handler object
     */
    public static function getInstance($name, $vars=array())
    {
        $cls = __NAMESPACE__ . '\\ipn\\' . $name;
        if (class_exists($cls)) {
            return new $cls($vars);
        } else {
            SHOP_log("IPN::getInstance() - $cls doesn't exist");
            return NULL;
        }
        return $ipns[$name];
    }


    /**
     * Calculate the total credit amount after all payments, discounts, etc.
     */
    protected function calcTotalCredit()
    {
        return $this->pmt_gross + $this->getCredit();
    }


    /**
     * Add a credit amount to the credits array.
     *
     * @param   string  $name   Name of credit, to accumulate
     * @param   float   $amount Amount to add
     */
    protected function addCredit($name, $amount)
    {
        if ($amount != 0) {
            $this->credits[$name] = (float)$amount;
        }
        return $this;
    }


    /**
     * Get the amount of a particular credit type.
     *
     * @param   string  $key    Key to credit
     * @return  float       Credit amount
     */
    protected function getCredit($key=NULL)
    {
        $retval = 0;
        if ($key === NULL) {
            foreach ($this->credits as $key=>$credit) {
                $retval += (float)$this->verifyCredit($key, $credit);
            }
        } elseif (array_key_exists($key, $this->credits)) {
            $retval = (float)$this->verifyCredit($key);
        }
        return $retval;
    }


    /**
     * Verify a credit amount.
     * Checks that a requested credit amount is still valid, e.g. has not
     * expired or otherwise been used.
     * Currently only applies to Gift Cards.
     *
     * @param   string  $key    Key name for credit, e.g. "gc" for gift card
     * @return  float   Amount paid by gift card
     */
    protected function verifyCredit($key)
    {
        static $retval = array();

        if (array_key_exists($key, $retval)) {
            // Already verified this credit amount.
            return $retval[$key];
        }
        if (
            !array_key_exists($key, $this->credits) ||
            $this->credits[$key] < .0001
        ) {
            // The requested credit isn't available.
            $retval[$key] = 0;
        } else {
            $credit = (float)$this->credits[$key];
            switch ($key) {
            case 'gc':
                if (Coupon::verifyBalance($credit, $this->uid)) {
                    $retval[$key] = $credit;
                } else {
                    $gc_bal = Coupon::getUserBalance($this->uid);
                    SHOP_log("Insufficient Gift Card Balance, need $credit, have $gc_bal", SHOP_LOG_DEBUG);
                    $retval[$key] = 0;
                }
                break;
            default:
                $retval[$key] = $credit;
                break;;
            }
        }
        return $retval[$key];
    }


    /**
     * Get an order object for this payment.
     * Sets any credits included in the order record.
     * Credits are forced to round up to the next decimal value.
     *
     * @param   string  $order_id   Order ID gleaned from the IPN message
     * @return  object      Order object
     */
    protected function getOrder($order_id = NULL)
    {
        if ($order_id === NULL) {
            $order_id = $this->order_id;
        }
        $this->Order = Order::getInstance($order_id);
        $this->addCredit('gc', $this->getCurrency()->RoundUp($this->Order->getInfo('apply_gc')));
        return $this->Order;
    }


    /**
     * Get the URL to a single IPN detail record.
     *
     * @param   string|integer $val Key value
     * @param   string  $key    DB key name, "id" (default) or "txn_id"
     * @return  string      URL to detail display
     */
    public static function getDetailUrl($val, $key='id')
    {
        switch ($key) {
        case 'txn_id':
        case 'id':
            break;      // key already valid
        default:
            $key = 'id';    // invalid, set to default
            break;
        }
        $url = SHOP_ADMIN_URL . '/index.php?ipndetail=x&' . $key . '=' . $val;
        return $url;
     }


    /**
     * Purge all IPN logs from the database.
     * No safety check or confirmation is done; that should be done before
     * calling this function.
     */
    public static function Purge()
    {
        global $_TABLES;

        DB_query("TRUNCATE {$_TABLES['shop.ipnlog']}");
    }


    /**
     * Count IPN records. Optionally provide a field name and value.
     *
     * @param   string  $id     DB field name
     * @param   mixed   $value  Value of DB field.
     * @return  integer     Count of matching records
     */
    public static function Count($id='', $value='')
    {
        global $_TABLES;
        return DB_count($_TABLES['shop.ipnlog'], $id, $value);
    }


    /**
     * Create a payment record for this IPN message.
     *
     * @return  object  New payment object
     */
    protected function recordPayment()
    {
        global $LANG_SHOP;

        $Pmt = new Payment;
        $Pmt->setRefID($this->getTxnId())
            ->setUid($this->getUid())
            ->setAmount($this->getPmtGross())
            ->setGateway($this->gw_id)
            ->setMethod($this->GW->getDisplayName())
            ->setComment($LANG_SHOP['ipn_pmt_comment'])
            ->setOrderID($this->Order->getOrderId());
        \Shop\Tracker::getInstance()->confirmOrder($this->Order, $this->session_id);
        return $Pmt->Save();
    }

}   // class IPN

?><|MERGE_RESOLUTION|>--- conflicted
+++ resolved
@@ -113,15 +113,13 @@
      * @var string */
     private $status = '';
 
-<<<<<<< HEAD
     /** Session ID, used to correlate purchases with user sessions.
      * @var string */
     protected $session_id;
-=======
+
     /** Event or message type for logging. Normally `payment`.
      * @var string */
     private $event = 'payment';
->>>>>>> 410fd070
 
     /**
      * Holder for the complete IPN data array.
