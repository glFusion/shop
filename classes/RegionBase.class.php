--- conflicted
+++ resolved
@@ -158,7 +158,6 @@
                 '<button type="submit" name="disa_' . static::$KEY . '" value="x" ' .
                 'class="uk-button uk-button-mini uk-button-danger tooltip" ' .
                 'title="' . $LANG_ADMIN['disable'] . '" ' .
-<<<<<<< HEAD
                 '><i class="uk-icon uk-icon-remove"></i>' .
                 '</button>&nbsp;' .
                 '<select name="rule_id">' . Rules\Zone::optionList() . '</select>' .
@@ -166,16 +165,6 @@
                 'class="uk-button uk-button-mini uk-button-primary tooltip" ' .
                 'title="XX' . $LANG_SHOP['add_to_rule'] . '">Add to rule' .
                 '</button>',
-=======
-                '><i class="uk-icon uk-icon-ban"></i>' .
-                '</button>&nbsp;',
-                /*'<button type="submit" name="del_' . static::$KEY . '" value="x" ' .
-                'class="uk-button uk-button-mini uk-button-danger tooltip" ' .
-                'title="' . $LANG_SHOP['delete'] . '" ' .
-                'onclick="return confirm(\'' . $LANG_SHOP['q_del_items'] . '\');" ' .
-                '><i class="uk-icon uk-icon-trash"></i>' .
-                '</button>',*/
->>>>>>> 272a54aa
         );
         return $options;
     }
