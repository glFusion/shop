<?php
/**
 * Upgrade routines for the Shop plugin.
 *
 * @author      Lee Garner <lee@leegarner.com>
 * @copyright   Copyright (c) 2009-2020 Lee Garner <lee@leegarner.com>
 * @package     shop
 * @version     v1.1.0
 * @since       v0.7.0
 * @license     http://opensource.org/licenses/gpl-2.0.php
 *              GNU Public License v2 or later
 * @filesource
 */

global $_CONF, $_SHOP_CONF;

/** Include the table creation strings */
require_once __DIR__ . "/sql/mysql_install.php";

/**
 * Perform the upgrade starting at the current version.
 *
 * @param   boolean $dvlp   True for development update, ignore errors
 * @return  boolean     True on success, False on failure
 */
function SHOP_do_upgrade($dvlp = false)
{
    global $_TABLES, $_CONF, $_SHOP_CONF, $shopConfigData, $SHOP_UPGRADE, $_PLUGIN_INFO, $_DB_name;

    $pi_name = $_SHOP_CONF['pi_name'];
    if (isset($_PLUGIN_INFO[$pi_name])) {
        $current_ver = $_PLUGIN_INFO[$pi_name]['pi_version'];
    } else {
        return false;
    }
    $installed_ver = plugin_chkVersion_shop();

    if (!COM_checkVersion($current_ver, '0.7.1')) {
        $current_ver = '0.7.1';
        // See if the shipper_id column is already in place. If not then
        // the shipper info will be moved from the info array to the new column
        // after it is created.
        $set_shippers = _SHOPtableHasColumn('shop.orders', 'shipper_id') ? false : true;
        if (!SHOP_do_upgrade_sql($current_ver, $dvlp)) return false;
        if ($set_shippers) {
            // Need to copy the shipper_id value from the info section to the
            // new DB field.
            $sql = "SELECT order_id, info FROM {$_TABLES['shop.orders']}";
            $res = DB_query($sql);
            while ($A = DB_fetchArray($res, false)) {
                $info = @unserialize($A['info']);
                if ($info !== false && isset($info['shipper_id'])) {
                    $shipper_id = (int)$info['shipper_id'];
                    unset($info['shipper_id']);
                    unset($info['shipper_name']);
                    $info = @serialize($info);
                    $sql = "UPDATE {$_TABLES['shop.orders']} SET
                            shipper_id = $shipper_id,
                            info = '" . DB_escapeString($info) . "'
                        WHERE order_id = '" . DB_escapeString($A['order_id']) ."'";
                    DB_query($sql);
                }
            }
        }
        if (!SHOP_do_set_version($current_ver)) return false;
    }

    if (!COM_checkVersion($current_ver, '1.0.0')) {
        $current_ver = '1.0.0';
        if (!DB_checkTableExists('shop.prod_opt_grps')) {
            // Initial populate of the new attribute group table
            // The table won't exist yet, these statememts get appended
            // to the upgrade SQL.
            $SHOP_UPGRADE[$current_ver][] = "INSERT INTO {$_TABLES['shop.prod_opt_grps']} (pog_name) (SELECT DISTINCT attr_name FROM {$_TABLES['shop.prod_opt_vals']})";
            $SHOP_UPGRADE[$current_ver][] = "UPDATE {$_TABLES['shop.prod_opt_vals']} AS pov INNER JOIN (SELECT pog_id,pog_name FROM {$_TABLES['shop.prod_opt_grps']}) AS pog ON pov.attr_name=pog.pog_name SET pov.pog_id = pog.pog_id";
        }
        // This has to be done after updating the attribute group above
        $SHOP_UPGRADE[$current_ver][] = "ALTER TABLE {$_TABLES['shop.prod_opt_vals']} DROP attr_name";
        // Now that the pog_id field has been populated we can add the unique index.
        $SHOP_UPGRADE[$current_ver][] = "ALTER TABLE {$_TABLES['shop.prod_opt_vals']} ADD UNIQUE `item_id` (`item_id`,`pog_id`,`pov_value`)";

        if (_SHOPcolumnType('shop.sales', 'start') != 'datetime') {
            $tz_offset = $_CONF['_now']->format('P', true);
            $SHOP_UPGRADE[$current_ver][] = "ALTER TABLE {$_TABLES['shop.sales']} ADD st_tmp datetime after `start`";
            $SHOP_UPGRADE[$current_ver][] = "ALTER TABLE {$_TABLES['shop.sales']} ADD end_tmp datetime after `end`";
            $SHOP_UPGRADE[$current_ver][] = "UPDATE {$_TABLES['shop.sales']} SET
                st_tmp = convert_tz(from_unixtime(start), @@session.time_zone, '$tz_offset'),
                end_tmp = convert_tz(from_unixtime(end), @@session.time_zone, '$tz_offset')";
            $SHOP_UPGRADE[$current_ver][] = "ALTER TABLE {$_TABLES['shop.sales']} DROP start, DROP end";
            $SHOP_UPGRADE[$current_ver][] = "ALTER TABLE {$_TABLES['shop.sales']} CHANGE st_tmp start datetime NOT NULL DEFAULT '1970-01-01 00:00:00'";
            $SHOP_UPGRADE[$current_ver][] = "ALTER TABLE {$_TABLES['shop.sales']} CHANGE end_tmp end datetime NOT NULL DEFAULT '9999-12-31 23:59:59'";
        }


        // Make a note if the OrderItemOptions table exists.
        // Will use this after all the other SQL updates are done if necessary.
        $populate_oi_opts = !DB_checkTableExists('shop.oi_opts');
        if (!SHOP_do_upgrade_sql($current_ver, $dvlp)) return false;

        // Synchronize the options and custom fields from the orderitem into the
        // new ordeitem_options table. This should only be done once when the
        // oi_opts table is created. Any time after this update the required
        // source fields may be removed.
        if ($populate_oi_opts) {
            COM_errorLog("Transferring orderitem options to orderitem_options table");
            $sql = "SELECT * FROM {$_TABLES['shop.orderitems']}";
            $res = DB_query($sql);
            while ($A = DB_fetchArray($res, false)) {
                // Transfer the option info from numbered options.
                if (!empty($A['options'])) {
                    $opt_ids = explode(',', $A['options']);
                    $Item = new Shop\OrderItem($A);
                    foreach ($opt_ids as $opt_id) {
                        $OIO = new Shop\OrderItemOption();
                        $OIO->oi_id = $A['id'];
                        $OIO->setOpt($opt_id);
                        $OIO->Save();
                    }
                }
                // Now transfer custom text fields defined in the product.
                $extras = json_decode($A['extras'], true);
                if (isset($extras['custom']) && !empty($extras['custom'])) {
                    $values = $extras['custom'];
                    $P = Shop\Product::getByID($A['product_id']);
                    $names = explode('|', $P->custom);
                    foreach($names as $id=>$name) {
                        if (!empty($values[$id])) {
                            $OIO = new Shop\OrderItemOption();
                            $OIO->oi_id = $A['id'];
                            $OIO->setOpt(0, $name, $values[$id]);
                            $OIO->Save();
                        }
                    }
                }
            }
        }

        $update_addr = !array_key_exists('address1', $_SHOP_CONF);
        if ($update_addr) {
            // If the shop address hasn't been split into parts, save the current
            // values. They'll be deleted during SHOP_update_config()
            $shop_name = $_SHOP_CONF['shop_name'];
            $shop_addr = $_SHOP_CONF['shop_addr'];
            $shop_country = $_SHOP_CONF['shop_country'];
        }
        SHOP_update_config();
        // After the config is updated, we have to split up the old single-line
        // shop address into reasonable components.
        if ($update_addr) {
            $c = config::get_instance();
            $c->set('company', $shop_name, $_SHOP_CONF['pi_name']);
            $c->set('country', $shop_country, $_SHOP_CONF['pi_name']);
            // Try breaking up the address by common separators
            // Start by putting the address line into the first element in case
            // no delimiters are found.
            $addr_parts = array($shop_addr);
            foreach (array(',', '<br />', '<br/>', '<br>') as $sep) {
                if (strpos($shop_addr, $sep) > 0) {
                    $addr_parts = explode($sep, $shop_addr);
                    break;
                }
            }
            $c->set('address1', trim($addr_parts[0]), $_SHOP_CONF['pi_name']);
            if (isset($addr_parts[1])) {
                $c->set('city', trim($addr_parts[1]), $_SHOP_CONF['pi_name']);
            }
            if (isset($addr_parts[2])) {
                $c->set('state', trim($addr_parts[2]), $_SHOP_CONF['pi_name']);
            }
        }
        if (!SHOP_do_set_version($current_ver)) return false;
    }

    if (!COM_checkVersion($current_ver, '1.1.0')) {
        $current_ver = '1.1.0';

        if (_SHOPtableHasColumn('shop.products', 'cat_id')) {
            $SHOP_UPGRADE[$current_ver][] = "INSERT IGNORE INTO {$_TABLES['shop.prodXcat']}
                (product_id, cat_id)
                SELECT id, cat_id FROM {$_TABLES['shop.products']}";
            $SHOP_UPGRADE[$current_ver][] = "ALTER TABLE {$_TABLES['shop.products']}
                DROP cat_id";
        }
        if (!SHOP_do_upgrade_sql($current_ver, $dvlp)) return false;

        if (_SHOPtableHasColumn('shop.products', 'brand')) {
            // Update brand_id and supplier_id fields, and drop brand field
            // Must be done after other SQL updates to the products table.
            $brands = array();
            $sql = "SELECT id, brand FROM {$_TABLES['shop.products']} WHERE brand <> ''";
            $res = DB_query($sql);
            while ($A = DB_fetchArray($res, false)) {
                if (!isset($brands[$A['brand']])) {
                    $brands[$A['brand']] = array(
                        'sup_id' => 0,
                        'items' => array(),
                    );
                }
                $brands[$A['brand']]['items'][] = (int)$A['id'];
            }
            foreach ($brands as $brand=>$items) {
                $Sup = new Shop\Supplier;
                if ($Sup->setCompany($brand)
                    ->setIsBrand(1)
                    ->setIsSupplier(0)
                    ->Save()) {
                    $brands[$brand]['sup_id'] = $Sup->getID();
                }
            }
            // update schema
            foreach ($brands as $brand=>$data) {
                if ($data['sup_id'] == 0) {
                    // Saving the supplier failed
                    continue;
                }
                $sup_id = (int)$data['sup_id'];
                $prod_ids = implode(',', $data['items']);
                $sql = "UPDATE {$_TABLES['shop.products']}
                    SET brand_id = $sup_id
                    WHERE id in ($prod_ids)";
                DB_query($sql);
            }
            DB_query("ALTER TABLE {$_TABLES['shop.products']} DROP `brand`");
        }

        if (_SHOPtableHasIndex('shop.prod_opt_vals', 'pog_value') != 2) {
            // Upgrades to use the new product variants.
            Shop\MigratePP::createVariants();
        }
        mkdir($_SHOP_CONF['tmpdir'] . '/images/brands');
        if (!SHOP_do_set_version($current_ver)) return false;
    }

<<<<<<< HEAD
    if (!COM_checkVersion($current_ver, '1.1.2')) {
        $current_ver = '1.1.2';
        if (!_SHOPtableHasColumn('shop.address', 'phone')) {
            $SHOP_UPGRADE[$current_ver][] = "ALTER TABLE {$_TABLES['shop.address']}
                ADD `phone` varchar(20) DEFAULT NULL after `zip`";
        }
        if (!_SHOPtableHasColumn('shop.orderitems', 'dc_price')) {
            $SHOP_UPGRADE[$current_ver][] = "ALTER TABLE {$_TABLES['shop.orderitems']}
                ADD dc_price decimal(9,4) NOT NULL DEFAULT 0 after qty_discount";
        }
        if (!SHOP_do_upgrade_sql($current_ver, $dvlp)) return false;
        if (!SHOP_do_set_version($current_ver)) return false;
    }

    /*if (!COM_checkVersion($current_ver, '1.2.0')) {
=======
    if (!COM_checkVersion($current_ver, '1.2.0')) {
>>>>>>> 4b84c757
        $current_ver = '1.2.0';
        if (!SHOP_do_upgrade_sql($current_ver, $dvlp)) return false;
        if (!SHOP_do_set_version($current_ver)) return false;
    }

    // Copy the "not available" image if not already in place.
    if (!is_file($_SHOP_CONF['image_dir'] . '/notavailable.jpg')) {
        COM_errorLog("Copying missing not-available image");
        $status = copy(
            __DIR__ . '/data/images/products/notavailable.jpg',
            $_SHOP_CONF['image_dir'] . '/notavailable.jpg'
        );
        if (!$status) {
            COM_errorLog("Error copying the not-available image");
        }
    }

    // Check and set the version if not already up to date.
    // For updates with no SQL changes
    if (!COM_checkVersion($current_ver, $installed_ver)) {
        if (!SHOP_do_set_version($installed_ver)) return false;
        $current_ver = $installed_ver;
    }
    \Shop\Cache::clear();
    SHOP_remove_old_files();
    CTL_clearCache();   // clear cache to ensure CSS updates come through
    SHOP_log("Successfully updated the {$_SHOP_CONF['pi_display_name']} Plugin", SHOP_LOG_INFO);
    // Set a message in the session to replace the "has not been upgraded" message
    COM_setMsg("Shop Plugin has been updated to $current_ver", 'info', 1);
    return true;
}


/**
 * Actually perform any sql updates.
 * Gets the sql statements from the $UPGRADE array defined (maybe)
 * in the SQL installation file.
 *
 * @param   string  $version    Version being upgraded TO
 * @param   boolean $ignore_error   True to ignore SQL errors.
 * @return  boolean     True on success, False on failure
 */
function SHOP_do_upgrade_sql($version, $ignore_error = false)
{
    global $_TABLES, $_SHOP_CONF, $SHOP_UPGRADE, $_DB_dbms, $_VARS;

    // If no sql statements passed in, return success
    if (!is_array($SHOP_UPGRADE[$version])) {
        return true;
    }

    if (
        $_DB_dbms == 'mysql' &&
        isset($_VARS['database_engine']) &&
        $_VARS['database_engine'] == 'InnoDB'
    ) {
        $use_innodb = true;
    } else {
        $use_innodb = false;
    }

    // Execute SQL now to perform the upgrade
    SHOP_log("--- Updating Shop to version $version", SHOP_LOG_INFO);
    foreach($SHOP_UPGRADE[$version] as $sql) {
        if ($use_innodb) {
            $sql = str_replace('MyISAM', 'InnoDB', $sql);
        }

        SHOP_log("Shop Plugin $version update: Executing SQL => $sql", SHOP_LOG_INFO);
        try {
            DB_query($sql, '1');
            if (DB_error()) {
                // check for error here for glFusion < 2.0.0
                SHOP_log('SQL Error during update', SHOP_LOG_INFO);
                if (!$ignore_error) return false;
            }
        } catch (Exception $e) {
            SHOP_log('SQL Error ' . $e->getMessage(), SHOP_LOG_INFO);
            if (!$ignore_error) return false;
        }
    }
    SHOP_log("--- Shop plugin SQL update to version $version done", SHOP_LOG_INFO);
    return true;
}


/**
 * Update the plugin version number in the database.
 * Called at each version upgrade to keep up to date with
 * successful upgrades.
 *
 * @param   string  $ver    New version to set
 * @return  boolean         True on success, False on failure
 */
function SHOP_do_set_version($ver)
{
    global $_TABLES, $_SHOP_CONF, $_PLUGIN_INFO;

    // now update the current version number.
    $sql = "UPDATE {$_TABLES['plugins']} SET
            pi_version = '$ver',
            pi_gl_version = '{$_SHOP_CONF['gl_version']}',
            pi_homepage = '{$_SHOP_CONF['pi_url']}'
        WHERE pi_name = '{$_SHOP_CONF['pi_name']}'";

    $res = DB_query($sql, 1);
    if (DB_error()) {
        SHOP_log("Error updating the {$_SHOP_CONF['pi_display_name']} Plugin version", SHOP_LOG_INFO);
        return false;
    } else {
        SHOP_log("{$_SHOP_CONF['pi_display_name']} version set to $ver", SHOP_LOG_INFO);
        // Set in-memory config vars to avoid tripping SHOP_isMinVersion();
        $_SHOP_CONF['pi_version'] = $ver;
        $_PLUGIN_INFO[$_SHOP_CONF['pi_name']]['pi_version'] = $ver;
        return true;
    }
}


/**
 * Update the plugin configuration
 */
function SHOP_update_config()
{
    USES_lib_install();

    require_once __DIR__ . '/install_defaults.php';
    _update_config('shop', $shopConfigData);
}


/**
 * Remove deprecated files
 * Errors in unlink() and rmdir() are ignored.
 */
function SHOP_remove_old_files()
{
    global $_CONF;

    $paths = array(
        // private/plugins/shop
        __DIR__ => array(
            // 0.7.1
            'shop_functions.inc.php',
            // 1.0.0
            'classes/ProductImage.class.php',
            'classes/Attribute.class.php',
            'classes/AttributeGroup.class.php',
            'classes/UserInfo.class.php',
            'templates/attribute_form.thtml',
        ),
        // public_html/shop
        $_CONF['path_html'] . 'shop' => array(
            // 1.2.0
            'js/country_state.js',
        ),
        // admin/plugins/shop
        $_CONF['path_html'] . 'admin/plugins/shop' => array(
        ),
    );

    foreach ($paths as $path=>$files) {
        foreach ($files as $file) {
            @unlink("$path/$file");
        }
    }
}


/**
 * Check if a column exists in a table
 *
 * @param   string  $table      Table Key, defined in shop.php
 * @param   string  $col_name   Column name to check
 * @return  boolean     True if the column exists, False if not
 */
function _SHOPtableHasColumn($table, $col_name)
{
    global $_TABLES;

    $col_name = DB_escapeString($col_name);
    $res = DB_query("SHOW COLUMNS FROM {$_TABLES[$table]} LIKE '$col_name'");
    return DB_numRows($res) == 0 ? false : true;
}


/**
 * Get the datatype for a specific column.
 *
 * @param   string  $table      Table Key, defined in shop.php
 * @param   string  $col_name   Column name to check
 * @return  string      Column datatype
 */
function _SHOPcolumnType($table, $col_name)
{
    global $_TABLES, $_DB_name;

    $retval = '';
    $sql = "SELECT DATA_TYPE FROM INFORMATION_SCHEMA.COLUMNS
        WHERE table_schema = '{$_DB_name}'
        AND table_name = '{$_TABLES[$table]}'
        AND COLUMN_NAME = '$col_name'";
    $res = DB_query($sql,1);
    if ($res) {
        $A = DB_fetchArray($res, false);
        $retval = $A['DATA_TYPE'];
    }
    return $retval;
}


/**
 * Check if a table has a specific index defined.
 *
 * @param   string  $table      Key into `$_TABLES` array
 * @param   string  $idx_name   Index name
 * @return  integer     Number of rows (fields) in the index
 */
function _SHOPtableHasIndex($table, $idx_name)
{
    global $_TABLES;

    $sql = "SHOW INDEX FROM {$_TABLES[$table]}
        WHERE key_name = '" . DB_escapeString($idx_name) . "'";
    $res = DB_query($sql);
    return DB_numRows($res);
}

?><|MERGE_RESOLUTION|>--- conflicted
+++ resolved
@@ -231,7 +231,6 @@
         if (!SHOP_do_set_version($current_ver)) return false;
     }
 
-<<<<<<< HEAD
     if (!COM_checkVersion($current_ver, '1.1.2')) {
         $current_ver = '1.1.2';
         if (!_SHOPtableHasColumn('shop.address', 'phone')) {
@@ -246,10 +245,7 @@
         if (!SHOP_do_set_version($current_ver)) return false;
     }
 
-    /*if (!COM_checkVersion($current_ver, '1.2.0')) {
-=======
     if (!COM_checkVersion($current_ver, '1.2.0')) {
->>>>>>> 4b84c757
         $current_ver = '1.2.0';
         if (!SHOP_do_upgrade_sql($current_ver, $dvlp)) return false;
         if (!SHOP_do_set_version($current_ver)) return false;
