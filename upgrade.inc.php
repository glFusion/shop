<?php
/**
 * Upgrade routines for the Shop plugin.
 *
 * @author      Lee Garner <lee@leegarner.com>
 * @copyright   Copyright (c) 2009-2019 Lee Garner <lee@leegarner.com>
 * @package     shop
 * @version     v0.7.0
 * @license     http://opensource.org/licenses/gpl-2.0.php
 *              GNU Public License v2 or later
 * @filesource
 */

global $_CONF, $_SHOP_CONF;

/** Include the table creation strings */
require_once __DIR__ . "/sql/mysql_install.php";

/**
 * Perform the upgrade starting at the current version.
 *
 * @param   boolean $dvlp   True for development update, ignore errors
 * @return  boolean     True on success, False on failure
 */
function SHOP_do_upgrade($dvlp = false)
{
    global $_TABLES, $_CONF, $_SHOP_CONF, $shopConfigData, $SHOP_UPGRADE, $_PLUGIN_INFO, $_DB_name;

    $pi_name = $_SHOP_CONF['pi_name'];
    if (isset($_PLUGIN_INFO[$pi_name])) {
        $current_ver = $_PLUGIN_INFO[$pi_name]['pi_version'];
    } else {
        return false;
    }
    $installed_ver = plugin_chkVersion_shop();

    if (!COM_checkVersion($current_ver, '0.7.1')) {
        $current_ver = '0.7.1';
        // See if the shipper_id column is already in place. If not then
        // the shipper info will be moved from the info array to the new column
        // after it is created.
        $set_shippers = _SHOPtableHasColumn('shop.orders', 'shipper_id') ? false : true;
        if (!SHOP_do_upgrade_sql($current_ver, $dvlp)) return false;
        if ($set_shippers) {
            // Need to copy the shipper_id value from the info section to the
            // new DB field.
            $sql = "SELECT order_id, info FROM {$_TABLES['shop.orders']}";
            $res = DB_query($sql);
            while ($A = DB_fetchArray($res, false)) {
                $info = @unserialize($A['info']);
                if ($info !== false && isset($info['shipper_id'])) {
                    $shipper_id = (int)$info['shipper_id'];
                    unset($info['shipper_id']);
                    unset($info['shipper_name']);
                    $info = @serialize($info);
                    $sql = "UPDATE {$_TABLES['shop.orders']} SET
                            shipper_id = $shipper_id,
                            info = '" . DB_escapeString($info) . "'
                        WHERE order_id = '" . DB_escapeString($A['order_id']) ."'";
                    DB_query($sql);
                }
            }
        }
        if (!SHOP_do_set_version($current_ver)) return false;
    }

    if (!COM_checkVersion($current_ver, '1.0.0')) {
        $current_ver = '1.0.0';
        if (!DB_checkTableExists('shop.attr_grp')) {
            // Initial populate of the new attribute group table
            $SQL_UPGRADE['1.0.0'][] = "INSERT INTO {$_TABLES['shop.attr_grp']} (ag_name, ag_orderby) (SELECT DISTINCT  attr_name FROM {$_TABLES['shop.prod_attr']}), 3";
            $SQL_UPGADE['1.0.0'][] = "UPDATE {$_TABLES['shop.prod_attr']} SET ag_id = (SELECT ag_id FROM {$_TABLES['shop.attr_grp']} WHERE `ag_name` = `attr_name`)";
        }
        $populate_oi_opts = !DB_checkTableExists('shop.oi_opts');
        if (!SHOP_do_upgrade_sql($current_ver, $dvlp)) return false;

<<<<<<< HEAD
        // Update the order item to contain all option names and values
        $sql = "SELECT * FROM {$_TABLES['shop.orderitems']}";
        $res = DB_query($sql);
        while ($A = DB_fetchArray($res, false)) {
            if (!empty($A['options'])) {
                $Item = new Shop\OrderItem($A);
                $Item->Save();
=======
        // Synchronize the options and custom fields from the orderitem into the
        // new ordeitem_options table. This should only be done once when the
        // oi_opts table is created. Any time after this update the required
        // source fields may be removed.
        if ($populate_oi_opts) {
            $sql = "SELECT * FROM {$_TABLES['shop.orderitems']}";
            $res = DB_query($sql);
            while ($A = DB_fetchArray($res, false)) {
                // Transfer the option info from numbered options.
                if (!empty($A['options'])) {
                    $opt_ids = explode(',', $A['options']);
                    $Item = new Shop\OrderItem($A);
                    foreach ($opt_ids as $opt_id) {
                        $OIO = new Shop\OrderItemOption();
                        $OIO->oi_id = $A['id'];
                        $OIO->setAttr($opt_id);
                        $OIO->Save();
                    }
                }
                // Now transfer custom text fields defined in the product.
                $extras = json_decode($A['extras'], true);
                if (isset($extras['custom']) && !empty($extras['custom'])) {
                    $values = $extras['custom'];
                    $P = Shop\Product::getByID($A['product_id']);
                    $names = explode('|', $P->custom);
                    foreach($names as $id=>$name) {
                        if (!empty($values[$id])) {
                            $OIO = new Shop\OrderItemOption();
                            $OIO->oi_id = $A['id'];
                            $OIO->setAttr(0, $name, $values[$id]);
                            $OIO->Save();
                        }
                    }
                }
>>>>>>> 2fbf5be2
            }
        }
        if (!SHOP_do_set_version($current_ver)) return false;
    }

    SHOP_update_config();
    if (!COM_checkVersion($current_ver, $installed_ver)) {
        if (!SHOP_do_set_version($installed_ver)) return false;
        $current_ver = $installed_ver;
    }
    \Shop\Cache::clear();
    SHOP_remove_old_files();
    CTL_clearCache();   // clear cache to ensure CSS updates come through
    SHOP_log("Successfully updated the {$_SHOP_CONF['pi_display_name']} Plugin", SHOP_LOG_INFO);
    // Set a message in the session to replace the "has not been upgraded" message
    COM_setMsg("Shop Plugin has been updated to $current_ver", 'info', 1);
    return true;
}


/**
 * Actually perform any sql updates.
 * Gets the sql statements from the $UPGRADE array defined (maybe)
 * in the SQL installation file.
 *
 * @param   string  $version    Version being upgraded TO
 * @param   boolean $ignore_error   True to ignore SQL errors.
 * @return  boolean     True on success, False on failure
 */
function SHOP_do_upgrade_sql($version, $ignore_error = false)
{
    global $_TABLES, $_SHOP_CONF, $SHOP_UPGRADE;

    // If no sql statements passed in, return success
    if (!is_array($SHOP_UPGRADE[$version]))
        return true;

    // Execute SQL now to perform the upgrade
    SHOP_log("--- Updating Shop to version $version", SHOP_LOG_INFO);
    foreach($SHOP_UPGRADE[$version] as $sql) {
        SHOP_log("Shop Plugin $version update: Executing SQL => $sql", SHOP_LOG_INFO);
        try {
            DB_query($sql, '1');
            if (DB_error()) {
                // check for error here for glFusion < 2.0.0
                SHOP_log('SQL Error during update', SHOP_LOG_INFO);
                if (!$ignore_error) return false;
            }
        } catch (Exception $e) {
            SHOP_log('SQL Error ' . $e->getMessage(), SHOP_LOG_INFO);
            if (!$ignore_error) return false;
        }
    }
    SHOP_log("--- Shop plugin SQL update to version $version done", SHOP_LOG_INFO);
    return true;
}


/**
 * Update the plugin version number in the database.
 * Called at each version upgrade to keep up to date with
 * successful upgrades.
 *
 * @param   string  $ver    New version to set
 * @return  boolean         True on success, False on failure
 */
function SHOP_do_set_version($ver)
{
    global $_TABLES, $_SHOP_CONF, $_PLUGIN_INFO;

    // now update the current version number.
    $sql = "UPDATE {$_TABLES['plugins']} SET
            pi_version = '$ver',
            pi_gl_version = '{$_SHOP_CONF['gl_version']}',
            pi_homepage = '{$_SHOP_CONF['pi_url']}'
        WHERE pi_name = '{$_SHOP_CONF['pi_name']}'";

    $res = DB_query($sql, 1);
    if (DB_error()) {
        SHOP_log("Error updating the {$_SHOP_CONF['pi_display_name']} Plugin version", SHOP_LOG_INFO);
        return false;
    } else {
        SHOP_log("{$_SHOP_CONF['pi_display_name']} version set to $ver", SHOP_LOG_INFO);
        // Set in-memory config vars to avoid tripping SHOP_isMinVersion();
        $_SHOP_CONF['pi_version'] = $ver;
        $_PLUGIN_INFO[$_SHOP_CONF['pi_name']]['pi_version'] = $ver;
        return true;
    }
}


/**
 * Update the plugin configuration
 */
function SHOP_update_config()
{
    USES_lib_install();

    require_once __DIR__ . '/install_defaults.php';
    _update_config('shop', $shopConfigData);
}


/**
 * Remove deprecated files
 * Errors in unlink() and rmdir() are ignored.
 */
function SHOP_remove_old_files()
{
    global $_CONF;

    $paths = array(
        // private/plugins/shop
        __DIR__ => array(
            // 0.7.1
            'shop_functions.inc.php',
        ),
        // public_html/shop
        $_CONF['path_html'] . 'shop' => array(
        ),
        // admin/plugins/shop
        $_CONF['path_html'] . 'admin/plugins/shop' => array(
        ),
    );

    foreach ($paths as $path=>$files) {
        foreach ($files as $file) {
            @unlink("$path/$file");
        }
    }
}


/**
 * Check if a column exists in a table
 *
 * @param   string  $table      Table Key, defined in shop.php
 * @param   string  $col_name   Column name to check
 * @return  boolean     True if the column exists, False if not
 */
function _SHOPtableHasColumn($table, $col_name)
{
    global $_TABLES;

    $col_name = DB_escapeString($col_name);
    $res = DB_query("SHOW COLUMNS FROM {$_TABLES[$table]} LIKE '$col_name'");
    return DB_numRows($res) == 0 ? false : true;
}


/**
 * Get the datatype for a specific column.
 *
 * @param   string  $table      Table Key, defined in shop.php
 * @param   string  $col_name   Column name to check
 * @return  string      Column datatype
 */
function _SHOPcolumnType($table, $col_name)
{
    global $_TABLES, $_DB_name;

    $retval = '';
    $sql = "SELECT DATA_TYPE FROM INFORMATION_SCHEMA.COLUMNS
        WHERE table_schema = '{$_DB_name}'
        AND table_name = '{$_TABLES[$table]}'
        AND COLUMN_NAME = '$col_name'";
    $res = DB_query($sql,1);
    if ($res) {
        $A = DB_fetchArray($res, false);
        $retval = $A['DATA_TYPE'];
    }
    return $retval;
}

?><|MERGE_RESOLUTION|>--- conflicted
+++ resolved
@@ -74,15 +74,6 @@
         $populate_oi_opts = !DB_checkTableExists('shop.oi_opts');
         if (!SHOP_do_upgrade_sql($current_ver, $dvlp)) return false;
 
-<<<<<<< HEAD
-        // Update the order item to contain all option names and values
-        $sql = "SELECT * FROM {$_TABLES['shop.orderitems']}";
-        $res = DB_query($sql);
-        while ($A = DB_fetchArray($res, false)) {
-            if (!empty($A['options'])) {
-                $Item = new Shop\OrderItem($A);
-                $Item->Save();
-=======
         // Synchronize the options and custom fields from the orderitem into the
         // new ordeitem_options table. This should only be done once when the
         // oi_opts table is created. Any time after this update the required
@@ -117,7 +108,6 @@
                         }
                     }
                 }
->>>>>>> 2fbf5be2
             }
         }
         if (!SHOP_do_set_version($current_ver)) return false;
