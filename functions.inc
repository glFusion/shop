--- conflicted
+++ resolved
@@ -113,24 +113,17 @@
     $_USER['fullname'] = 'Anonymous';
 }
 
-<<<<<<< HEAD
-require_once __DIR__ . '/classes/Autoload.class.php';
-Shop\Autoload::register();
-
-/*
-if (
-    isset($_SHOP_CONF['tracker']) &&
-    $_SHOP_CONF['tracker'] != ''
-) {
+//require_once __DIR__ . '/classes/Autoload.class.php';
+//Shop\Autoload::register();
+
+/*if (Config::get('tracker') != '') {
     $Cart = Shop\Cart::getInstance();
     if (!$Cart->isNew()) {
         Shop\Tracker::getInstance()->addCartView($Cart);
     }
-}
- */
-
-=======
->>>>>>> c20741fc
+}*/
+
+
 /**
  * Show the product catalog in the centerblock.
  *
@@ -772,6 +765,11 @@
         if ($Referrer && $Referrer->getUid() != $_USER['uid']) {
             Shop\Models\ReferralTag::set($_GET[$aff_key]);
         }
+    }
+    if (Config::get('tracker') != '') {
+        return Shop\Tracker::getInstance()->getCode();
+    } else {
+        return '';
     }
 }
 
@@ -2355,20 +2353,6 @@
 
 
 /**
-<<<<<<< HEAD
- * Get additional code to include in the site header.
- *
- * @return  string      Additional header code
- */
-function plugin_getheadercode_shop()
-{
-    global $_SHOP_CONF;
-
-    if (isset($_SHOP_CONF['tracker']) && $_SHOP_CONF['tracker'] != '') {
-        return Shop\Tracker::getInstance()->getCode();
-    } else {
-        return '';
-=======
  * Set template variables.
  * - Display the "View Cart" button, visibile if the cart has contents.
  *
@@ -2462,7 +2446,6 @@
         return new $cls($A);
     } else {
         return NULL;
->>>>>>> c20741fc
     }
 }
 
